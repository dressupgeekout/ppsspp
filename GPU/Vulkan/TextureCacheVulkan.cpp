--- conflicted
+++ resolved
@@ -207,64 +207,14 @@
 	VK_FILTER_LINEAR
 };
 
-<<<<<<< HEAD
-void TextureCacheVulkan::UpdateSamplingParams(TexCacheEntry &entry, SamplerCacheKey &key) {
-	// TODO: Make GetSamplingParams write SamplerCacheKey directly
-	int minFilt;
-	int magFilt;
-	bool sClamp;
-	bool tClamp;
-	float lodBias;
-	u8 maxLevel = (entry.status & TexCacheEntry::STATUS_BAD_MIPS) ? 0 : entry.maxLevel;
-	GetSamplingParams(minFilt, magFilt, sClamp, tClamp, lodBias, maxLevel, entry.addr);
-	key.minFilt = minFilt & 1;
-	key.mipEnable = (minFilt >> 2) & 1;
-	key.mipFilt = (minFilt >> 1) & 1;
-	key.magFilt = magFilt & 1;
-	key.sClamp = sClamp;
-	key.tClamp = tClamp;
-	key.maxLevel = entry.vkTex->texture_->GetNumMips() - 1;
-	/*
-	if (entry.maxLevel != 0) {
-		if (force || entry.lodBias != lodBias) {
-			if (gstate_c.Supports(GPU_SUPPORTS_TEXTURE_LOD_CONTROL)) {
-				GETexLevelMode mode = gstate.getTexLevelMode();
-				switch (mode) {
-				case GE_TEXLEVEL_MODE_AUTO:
-					// TODO
-					break;
-				case GE_TEXLEVEL_MODE_CONST:
-					// Sigh, LOD_BIAS is not even in ES 3.0..
-					break;
-				case GE_TEXLEVEL_MODE_SLOPE:
-					// TODO
-					break;
-				}
-			}
-			entry.lodBias = lodBias;
-		}
-	}
-	*/
-
-	if (entry.framebuffer) {
-		WARN_LOG_REPORT_ONCE(wrongFramebufAttach, G3D, "Framebuffer still attached in UpdateSamplingParams()?");
-	}
-}
-
-=======
->>>>>>> 674d5c7d
 void TextureCacheVulkan::SetFramebufferSamplingParams(u16 bufferWidth, u16 bufferHeight, SamplerCacheKey &key) {
 	int minFilt;
 	int magFilt;
 	bool sClamp;
 	bool tClamp;
 	float lodBias;
-<<<<<<< HEAD
-	GetSamplingParams(minFilt, magFilt, sClamp, tClamp, lodBias, 0, 0);
-=======
 	GETexLevelMode mode;
 	GetSamplingParams(minFilt, magFilt, sClamp, tClamp, lodBias, 0, 0, mode);
->>>>>>> 674d5c7d
 
 	key.minFilt = minFilt & 1;
 	key.mipFilt = 0;
