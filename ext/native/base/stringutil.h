#pragma once

#include <string>
#include <vector>

#include "base/basictypes.h"

#ifdef _MSC_VER
#pragma warning (disable:4996)
#define strncasecmp _strnicmp
#define strcasecmp _stricmp
#else
#include <strings.h>
#endif

// Dumb wrapper around itoa, providing a buffer. Declare this on the stack.
class ITOA {
public:
  char buffer[16];
  const char *p(int i) {
    sprintf(buffer, "%i", i);
    return &buffer[0];
  }
};

// Useful for shaders with error messages..
std::string LineNumberString(const std::string &str);

// Other simple string utilities.

inline bool startsWith(const std::string &str, const std::string &what) {
	if (str.size() < what.size())
		return false;
	return str.substr(0, what.size()) == what;
}

inline bool endsWith(const std::string &str, const std::string &what) {
	if (str.size() < what.size())
		return false;
	return str.substr(str.size() - what.size()) == what;
}

// Only use on strings where you're only concerned about ASCII.
inline bool startsWithNoCase(const std::string &str, const std::string &what) {
	if (str.size() < what.size())
		return false;
	return strncasecmp(str.c_str(), what.c_str(), what.size()) == 0;
}

inline bool endsWithNoCase(const std::string &str, const std::string &what) {
	if (str.size() < what.size())
		return false;
	const size_t offset = str.size() - what.size();
	return strncasecmp(str.c_str() + offset, what.c_str(), what.size()) == 0;
}

void DataToHexString(const uint8_t *data, size_t size, std::string *output);
inline void StringToHexString(const std::string &data, std::string *output) {
	DataToHexString((uint8_t *)(&data[0]), data.size(), output);
}

<<<<<<< HEAD
=======
// highly unsafe and not recommended.
unsigned int parseHex(const char* _szValue);

>>>>>>> 5ec2da0f
std::string StringFromFormat(const char* format, ...);
std::string StringFromInt(int value);
std::string StringFromBool(bool value);

std::string ArrayToString(const uint8_t *data, uint32_t size, int line_len = 20, bool spaces = true);

std::string StripSpaces(const std::string &s);
std::string StripQuotes(const std::string &s);

<<<<<<< HEAD
=======
bool TryParse(const std::string &str, bool *const output);
bool TryParse(const std::string &str, uint32_t *const output);
bool TryParse(const std::string &str, int32_t *const output);
bool TryParse(const std::string &str, float *const output);
bool TryParse(const std::string &str, double *const output);

>>>>>>> 5ec2da0f
void SplitString(const std::string& str, const char delim, std::vector<std::string>& output);

void GetQuotedStrings(const std::string& str, std::vector<std::string>& output);

std::string ReplaceAll(std::string input, const std::string& src, const std::string& dest);

// Compare two strings, ignore the difference between the ignorestr1 and the ignorestr2 in str1 and str2.
int strcmpIgnore(std::string str1, std::string str2, std::string ignorestr1, std::string ignorestr2);

void StringTrimEndNonAlphaNum(char *str);
void SkipSpace(const char **ptr);
void StringUpper(char *str);
void StringUpper(char *str, int len);<|MERGE_RESOLUTION|>--- conflicted
+++ resolved
@@ -59,12 +59,6 @@
 	DataToHexString((uint8_t *)(&data[0]), data.size(), output);
 }
 
-<<<<<<< HEAD
-=======
-// highly unsafe and not recommended.
-unsigned int parseHex(const char* _szValue);
-
->>>>>>> 5ec2da0f
 std::string StringFromFormat(const char* format, ...);
 std::string StringFromInt(int value);
 std::string StringFromBool(bool value);
@@ -74,15 +68,6 @@
 std::string StripSpaces(const std::string &s);
 std::string StripQuotes(const std::string &s);
 
-<<<<<<< HEAD
-=======
-bool TryParse(const std::string &str, bool *const output);
-bool TryParse(const std::string &str, uint32_t *const output);
-bool TryParse(const std::string &str, int32_t *const output);
-bool TryParse(const std::string &str, float *const output);
-bool TryParse(const std::string &str, double *const output);
-
->>>>>>> 5ec2da0f
 void SplitString(const std::string& str, const char delim, std::vector<std::string>& output);
 
 void GetQuotedStrings(const std::string& str, std::vector<std::string>& output);
