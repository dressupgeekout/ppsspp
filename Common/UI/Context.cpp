--- conflicted
+++ resolved
@@ -37,18 +37,13 @@
 
 void UIContext::BeginFrame() {
 	if (!uitexture_) {
-<<<<<<< HEAD
 		uitexture_ = CreateTextureFromFile(draw_, "ui_atlas_luna.zim", ImageFileType::ZIM, false);
 		_dbg_assert_msg_(uitexture_, "Failed to load ui_atlas_luna.zim.\n\nPlace it in the directory \"assets\" under your PPSSPP directory.");
-=======
-		uitexture_ = CreateTextureFromFile(draw_, "ui_atlas.zim", ImageFileType::ZIM, false);
-		_dbg_assert_msg_(uitexture_, "Failed to load ui_atlas.zim.\n\nPlace it in the directory \"assets\" under your PPSSPP directory.");
 		if (!fontTexture_) {
-			fontTexture_ = CreateTextureFromFile(draw_, "font_atlas.zim", ImageFileType::ZIM, false);
+			fontTexture_ = CreateTextureFromFile(draw_, "font_atlas_luna.zim", ImageFileType::ZIM, false);
 			if (!fontTexture_)
-				WARN_LOG(SYSTEM, "Failed to load font_atlas.zim");
+				WARN_LOG(SYSTEM, "Failed to load font_atlas_luna.zim");
 		}
->>>>>>> 5a8b0986
 	}
 	uidrawbufferTop_->SetCurZ(0.0f);
 	uidrawbuffer_->SetCurZ(0.0f);
