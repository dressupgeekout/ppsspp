// Copyright (c) 2013- PPSSPP Project.

// This program is free software: you can redistribute it and/or modify
// it under the terms of the GNU General Public License as published by
// the Free Software Foundation, version 2.0 or later versions.

// This program is distributed in the hope that it will be useful,
// but WITHOUT ANY WARRANTY; without even the implied warranty of
// MERCHANTABILITY or FITNESS FOR A PARTICULAR PURPOSE.  See the
// GNU General Public License 2.0 for more details.

// A copy of the GPL 2.0 should have been included with the program.
// If not, see http://www.gnu.org/licenses/

// Official git repository and contact information can be found at
// https://github.com/hrydgard/ppsspp and http://www.ppsspp.org/.

#include "ppsspp_config.h"

#include "base/display.h"  // Only to check screen aspect ratio with pixel_yres/pixel_xres

#include "base/colorutil.h"
#include "base/timeutil.h"
#include "math/curves.h"
#include "gfx_es2/gpu_features.h"
#include "gfx_es2/draw_buffer.h"
#include "i18n/i18n.h"
#include "util/text/utf8.h"
#include "ui/view.h"
#include "ui/viewgroup.h"
#include "ui/ui_context.h"
#include "UI/EmuScreen.h"
#include "UI/GameSettingsScreen.h"
#include "UI/GameInfoCache.h"
#include "UI/GamepadEmu.h"
#include "UI/MiscScreens.h"
#include "UI/ControlMappingScreen.h"
#include "UI/DevScreens.h"
#include "UI/DisplayLayoutScreen.h"
#include "UI/RemoteISOScreen.h"
#include "UI/SavedataScreen.h"
#include "UI/TouchControlLayoutScreen.h"
#include "UI/TouchControlVisibilityScreen.h"
#include "UI/TiltAnalogSettingsScreen.h"
#include "UI/TiltEventProcessor.h"
#include "UI/ComboKeyMappingScreen.h"

#include "Common/KeyMap.h"
#include "Common/FileUtil.h"
#include "Common/OSVersion.h"
#include "Core/Config.h"
#include "Core/Host.h"
#include "Core/System.h"
#include "Core/Reporting.h"
#include "android/jni/TestRunner.h"
#include "GPU/GPUInterface.h"
#include "GPU/GLES/FramebufferManagerGLES.h"

#if defined(_WIN32) && !PPSSPP_PLATFORM(UWP)
#pragma warning(disable:4091)  // workaround bug in VS2015 headers
#include "Windows/MainWindow.h"
#include <shlobj.h>
#include "Windows/W32Util/ShellUtil.h"
#endif

#if !PPSSPP_PLATFORM(UWP)
#include "gfx/gl_common.h"
#endif

#ifdef IOS
extern bool iosCanUseJit;
extern bool targetIsJailbroken;
#endif

extern bool VulkanMayBeAvailable();

GameSettingsScreen::GameSettingsScreen(std::string gamePath, std::string gameID, bool editThenRestore)
	: UIDialogScreenWithGameBackground(gamePath), gameID_(gameID), enableReports_(false), editThenRestore_(editThenRestore) {
	lastVertical_ = UseVerticalLayout();
}

bool GameSettingsScreen::UseVerticalLayout() const {
	return dp_yres > dp_xres * 1.1f;
}

// This needs before run CheckGPUFeatures()
// TODO: Remove this if fix the issue
bool CheckSupportInstancedTessellationGLES() {
#if PPSSPP_PLATFORM(UWP)
	return true;
#else
	// TODO: Make work with non-GL backends
	int maxVertexTextureImageUnits;
	glGetIntegerv(GL_MAX_VERTEX_TEXTURE_IMAGE_UNITS, &maxVertexTextureImageUnits);
	bool vertexTexture = maxVertexTextureImageUnits >= 3; // At least 3 for hardware tessellation

	bool canUseInstanceID = gl_extensions.EXT_draw_instanced || gl_extensions.ARB_draw_instanced;
	bool canDefInstanceID = gl_extensions.IsGLES || gl_extensions.EXT_gpu_shader4 || gl_extensions.VersionGEThan(3, 1);
	bool instanceRendering = gl_extensions.GLES3 || (canUseInstanceID && canDefInstanceID);

	bool textureFloat = gl_extensions.ARB_texture_float || gl_extensions.OES_texture_float;
	bool hasTexelFetch = gl_extensions.GLES3 || (!gl_extensions.IsGLES && gl_extensions.VersionGEThan(3, 3, 0)) || gl_extensions.EXT_gpu_shader4;

	return instanceRendering && vertexTexture && textureFloat && hasTexelFetch;
#endif
}

bool IsBackendSupportHWTess() {
	switch (g_Config.iGPUBackend) {
	case GPU_BACKEND_OPENGL:
		return CheckSupportInstancedTessellationGLES();
	case GPU_BACKEND_VULKAN:
	case GPU_BACKEND_DIRECT3D11:
		return true;
	}
	return false;
}

void GameSettingsScreen::CreateViews() {
	if (editThenRestore_) {
		g_Config.loadGameConfig(gameID_);
	}

	cap60FPS_ = g_Config.iForceMaxEmulatedFPS == 60;

	iAlternateSpeedPercent_ = (g_Config.iFpsLimit * 100) / 60;

	bool vertical = UseVerticalLayout();

	// Information in the top left.
	// Back button to the bottom left.
	// Scrolling action menu to the right.
	using namespace UI;

	I18NCategory *di = GetI18NCategory("Dialog");
	I18NCategory *gr = GetI18NCategory("Graphics");
	I18NCategory *co = GetI18NCategory("Controls");
	I18NCategory *a = GetI18NCategory("Audio");
	I18NCategory *sa = GetI18NCategory("Savedata");
	I18NCategory *sy = GetI18NCategory("System");
	I18NCategory *n = GetI18NCategory("Networking");
	I18NCategory *ms = GetI18NCategory("MainSettings");
	I18NCategory *dev = GetI18NCategory("Developer");
	I18NCategory *ri = GetI18NCategory("RemoteISO");

	root_ = new AnchorLayout(new LayoutParams(FILL_PARENT, FILL_PARENT));

	TabHolder *tabHolder;
	if (vertical) {
		LinearLayout *verticalLayout = new LinearLayout(ORIENT_VERTICAL, new LayoutParams(FILL_PARENT, FILL_PARENT));
		tabHolder = new TabHolder(ORIENT_HORIZONTAL, 200, new LinearLayoutParams(1.0f));
		verticalLayout->Add(tabHolder);
		verticalLayout->Add(new Choice(di->T("Back"), "", false, new LinearLayoutParams(FILL_PARENT, WRAP_CONTENT, 0.0f, Margins(0))))->OnClick.Handle<UIScreen>(this, &UIScreen::OnBack);
		root_->Add(verticalLayout);
	} else {
		tabHolder = new TabHolder(ORIENT_VERTICAL, 200, new AnchorLayoutParams(10, 0, 10, 0, false));
		root_->Add(tabHolder);
		AddStandardBack(root_);
	}
	tabHolder->SetTag("GameSettings");
	root_->SetDefaultFocusView(tabHolder);

	float leftSide = 40.0f;
	if (!vertical) {
		leftSide += 200.0f;
	}
	settingInfo_ = new SettingInfoMessage(ALIGN_CENTER | FLAG_WRAP_TEXT, new AnchorLayoutParams(dp_xres - leftSide - 40.0f, WRAP_CONTENT, leftSide, dp_yres - 80.0f - 40.0f, NONE, NONE));
	settingInfo_->SetBottomCutoff(dp_yres - 200.0f);
	root_->Add(settingInfo_);

	// TODO: These currently point to global settings, not game specific ones.

	// Graphics
	ViewGroup *graphicsSettingsScroll = new ScrollView(ORIENT_VERTICAL, new LinearLayoutParams(FILL_PARENT, FILL_PARENT));
	graphicsSettingsScroll->SetTag("GameSettingsGraphics");
	LinearLayout *graphicsSettings = new LinearLayout(ORIENT_VERTICAL);
	graphicsSettings->SetSpacing(0);
	graphicsSettingsScroll->Add(graphicsSettings);
	tabHolder->AddTab(ms->T("Graphics"), graphicsSettingsScroll);

	if (!g_Config.bSimpleUI) {
		graphicsSettings->Add(new ItemHeader(gr->T("Rendering Mode")));
		static const char *renderingBackend[] = { "OpenGL", "Direct3D 9", "Direct3D 11", "Vulkan" };
		PopupMultiChoice *renderingBackendChoice = graphicsSettings->Add(new PopupMultiChoice(&g_Config.iGPUBackend, gr->T("Backend"), renderingBackend, GPU_BACKEND_OPENGL, ARRAY_SIZE(renderingBackend), gr->GetName(), screenManager()));
		renderingBackendChoice->OnChoice.Handle(this, &GameSettingsScreen::OnRenderingBackend);
#if !PPSSPP_PLATFORM(WINDOWS)
		renderingBackendChoice->HideChoice(1);  // D3D9
		renderingBackendChoice->HideChoice(2);  // D3D11
#else
		if (!DoesVersionMatchWindows(6, 0, 0, 0, true)) {
			// Hide the D3D11 choice if Windows version is older than Windows Vista.
			renderingBackendChoice->HideChoice(2);  // D3D11
		}
#endif
		bool vulkanAvailable = false;
#ifndef IOS
		vulkanAvailable = VulkanMayBeAvailable();
#endif
<<<<<<< HEAD
		if (!vulkanAvailable) {
			renderingBackendChoice->HideChoice(3);
		}
	
		static const char *renderingMode[] = { "Non-Buffered Rendering", "Buffered Rendering", "Read Framebuffers To Memory (CPU)", "Read Framebuffers To Memory (GPU)" };
		PopupMultiChoice *renderingModeChoice = graphicsSettings->Add(new PopupMultiChoice(&g_Config.iRenderingMode, gr->T("Mode"), renderingMode, 0, ARRAY_SIZE(renderingMode), gr->GetName(), screenManager()));
		renderingModeChoice->OnChoice.Add([=](EventParams &e) {
			switch (g_Config.iRenderingMode) {
			case FB_NON_BUFFERED_MODE:
				settingInfo_->Show(gr->T("RenderingMode NonBuffered Tip", "Faster, but nothing may draw in some games"), e.v);
				break;
			case FB_BUFFERED_MODE:
				break;
#ifndef USING_GLES2
			case FB_READFBOMEMORY_CPU:
#endif
			case FB_READFBOMEMORY_GPU:
				settingInfo_->Show(gr->T("RenderingMode ReadFromMemory Tip", "Causes crashes in many games, not recommended"), e.v);
				break;
			}
			return UI::EVENT_CONTINUE;
		});
		renderingModeChoice->OnChoice.Handle(this, &GameSettingsScreen::OnRenderingMode);
		renderingModeChoice->SetDisabledPtr(&g_Config.bSoftwareRendering);
		CheckBox *blockTransfer = graphicsSettings->Add(new CheckBox(&g_Config.bBlockTransferGPU, gr->T("Simulate Block Transfer", "Simulate Block Transfer")));
		blockTransfer->OnClick.Add([=](EventParams &e) {
			if (!g_Config.bBlockTransferGPU)
				settingInfo_->Show(gr->T("BlockTransfer Tip", "Some games require this to be On for correct graphics"), e.v);
			return UI::EVENT_CONTINUE;
		});
		blockTransfer->SetDisabledPtr(&g_Config.bSoftwareRendering);
=======
	if (!vulkanAvailable) {
		renderingBackendChoice->HideChoice(3);
	}

	static const char *renderingMode[] = { "Non-Buffered Rendering", "Buffered Rendering"};
	PopupMultiChoice *renderingModeChoice = graphicsSettings->Add(new PopupMultiChoice(&g_Config.iRenderingMode, gr->T("Mode"), renderingMode, 0, ARRAY_SIZE(renderingMode), gr->GetName(), screenManager()));
	renderingModeChoice->OnChoice.Add([=](EventParams &e) {
		switch (g_Config.iRenderingMode) {
		case FB_NON_BUFFERED_MODE:
			settingInfo_->Show(gr->T("RenderingMode NonBuffered Tip", "Faster, but graphics may be missing in some games"), e.v);
			break;
		case FB_BUFFERED_MODE:
			break;
		}
		return UI::EVENT_CONTINUE;
	});
	renderingModeChoice->OnChoice.Handle(this, &GameSettingsScreen::OnRenderingMode);
	renderingModeChoice->SetDisabledPtr(&g_Config.bSoftwareRendering);
	CheckBox *blockTransfer = graphicsSettings->Add(new CheckBox(&g_Config.bBlockTransferGPU, gr->T("Simulate Block Transfer", "Simulate Block Transfer")));
	blockTransfer->OnClick.Add([=](EventParams &e) {
		if (!g_Config.bBlockTransferGPU)
			settingInfo_->Show(gr->T("BlockTransfer Tip", "Some games require this to be On for correct graphics"), e.v);
		return UI::EVENT_CONTINUE;
	});
	blockTransfer->SetDisabledPtr(&g_Config.bSoftwareRendering);
>>>>>>> 43166c47

		bool showSoftGPU = true;
#ifdef MOBILE_DEVICE
		// On Android, only show the software rendering setting if it's already enabled.
		// Can still be turned on through INI file editing.
		showSoftGPU = g_Config.bSoftwareRendering;
#endif
		if (showSoftGPU) {
			CheckBox *softwareGPU = graphicsSettings->Add(new CheckBox(&g_Config.bSoftwareRendering, gr->T("Software Rendering", "Software Rendering (slow)")));
			softwareGPU->OnClick.Add([=](EventParams &e) {
				if (g_Config.bSoftwareRendering)
					settingInfo_->Show(gr->T("SoftGPU Tip", "Currently VERY slow"), e.v);
				return UI::EVENT_CONTINUE;
			});
			softwareGPU->OnClick.Handle(this, &GameSettingsScreen::OnSoftwareRendering);
			if (PSP_IsInited())
				softwareGPU->SetEnabled(false);
		}
	
		graphicsSettings->Add(new ItemHeader(gr->T("Frame Rate Control")));
		static const char *frameSkip[] = {"Off", "1", "2", "3", "4", "5", "6", "7", "8"};
		graphicsSettings->Add(new PopupMultiChoice(&g_Config.iFrameSkip, gr->T("Frame Skipping"), frameSkip, 0, ARRAY_SIZE(frameSkip), gr->GetName(), screenManager()));
		frameSkipAuto_ = graphicsSettings->Add(new CheckBox(&g_Config.bAutoFrameSkip, gr->T("Auto FrameSkip")));
		frameSkipAuto_->OnClick.Handle(this, &GameSettingsScreen::OnAutoFrameskip);
		graphicsSettings->Add(new CheckBox(&cap60FPS_, gr->T("Force max 60 FPS (helps GoW)")));

		PopupSliderChoice *altSpeed = graphicsSettings->Add(new PopupSliderChoice(&iAlternateSpeedPercent_, 0, 1000, gr->T("Alternative Speed", "Alternative speed"), 5, screenManager(), gr->T("%, 0:unlimited")));
		altSpeed->SetFormat("%i%%");
		altSpeed->SetZeroLabel(gr->T("Unlimited"));
		CheckBox *untoggleFpsLimit = graphicsSettings->Add(new CheckBox(&g_Config.bUnToggleFpsLimit, gr->T("Unthrottle-like Alternative Speed")));
	}
	graphicsSettings->Add(new ItemHeader(gr->T("Features")));
	// Hide postprocess option on unsupported backends to avoid confusion.
	if (g_Config.iGPUBackend != GPU_BACKEND_DIRECT3D9) {
		I18NCategory *ps = GetI18NCategory("PostShaders");
		postProcChoice_ = graphicsSettings->Add(new ChoiceWithValueDisplay(&g_Config.sPostShaderName, gr->T("Postprocessing Shader"), ps->GetName()));
		postProcChoice_->OnClick.Handle(this, &GameSettingsScreen::OnPostProcShader);
		postProcEnable_ = !g_Config.bSoftwareRendering && (g_Config.iRenderingMode != FB_NON_BUFFERED_MODE);
		postProcChoice_->SetEnabledPtr(&postProcEnable_);
	}

#if !defined(MOBILE_DEVICE)
	graphicsSettings->Add(new CheckBox(&g_Config.bFullScreen, gr->T("FullScreen")))->OnClick.Handle(this, &GameSettingsScreen::OnFullscreenChange);
	if (System_GetPropertyInt(SYSPROP_DISPLAY_COUNT) > 1) {
		CheckBox *fullscreenMulti = new CheckBox(&g_Config.bFullScreenMulti, gr->T("Use all displays"));
		fullscreenMulti->SetEnabledPtr(&g_Config.bFullScreen);
		graphicsSettings->Add(fullscreenMulti)->OnClick.Handle(this, &GameSettingsScreen::OnFullscreenChange);
	}
#endif
	// Display Layout Editor: To avoid overlapping touch controls on large tablets, meet geeky demands for integer zoom/unstretched image etc.
	displayEditor_ = graphicsSettings->Add(new Choice(gr->T("Display layout editor")));
	displayEditor_->OnClick.Handle(this, &GameSettingsScreen::OnDisplayLayoutEditor);

#ifdef __ANDROID__
	// Hide Immersive Mode on pre-kitkat Android
	if (System_GetPropertyInt(SYSPROP_SYSTEMVERSION) >= 19) {
		graphicsSettings->Add(new CheckBox(&g_Config.bImmersiveMode, gr->T("Immersive Mode")))->OnClick.Handle(this, &GameSettingsScreen::OnImmersiveModeChange);
	}
#endif

	graphicsSettings->Add(new ItemHeader(gr->T("Performance")));
#ifndef MOBILE_DEVICE
	PopupSliderChoice *internalResolutions = graphicsSettings->Add(new PopupSliderChoice(&g_Config.iInternalResolution, 0, 32, gr->T("Rendering Resolution", "Rendering Resolution"), 1, screenManager(), gr->T("* PSP res, 0:Auto")));
#else
	PopupSliderChoice *internalResolutions = graphicsSettings->Add(new PopupSliderChoice(&g_Config.iInternalResolution, 0, 8, gr->T("Rendering Resolution", "Rendering Resolution"), 1, screenManager(), gr->T("* PSP res, 0:Auto")));
#endif
	internalResolutions->SetFormat("%ix");
	internalResolutions->SetZeroLabel(gr->T("Auto (1:1)"));
	resolutionEnable_ = !g_Config.bSoftwareRendering && (g_Config.iRenderingMode != FB_NON_BUFFERED_MODE);
	internalResolutions->SetEnabledPtr(&resolutionEnable_);

#ifdef __ANDROID__
	static const char *deviceResolutions[] = { "Native device resolution", "Auto (same as Rendering)", "1x PSP", "2x PSP", "3x PSP", "4x PSP", "5x PSP" };
	int max_res_temp = std::max(System_GetPropertyInt(SYSPROP_DISPLAY_XRES), System_GetPropertyInt(SYSPROP_DISPLAY_YRES)) / 480 + 2;
	if (max_res_temp == 3)
		max_res_temp = 4;  // At least allow 2x
	int max_res = std::min(max_res_temp, (int)ARRAY_SIZE(deviceResolutions));
	UI::PopupMultiChoice *hwscale = graphicsSettings->Add(new PopupMultiChoice(&g_Config.iAndroidHwScale, gr->T("Display Resolution (HW scaler)"), deviceResolutions, 0, max_res, gr->GetName(), screenManager()));
	hwscale->OnChoice.Handle(this, &GameSettingsScreen::OnHwScaleChange);  // To refresh the display mode
#endif

	if (!g_Config.bSimpleUI) {
#ifdef _WIN32
		graphicsSettings->Add(new CheckBox(&g_Config.bVSync, gr->T("VSync")));
#endif
		CheckBox *mipMap = graphicsSettings->Add(new CheckBox(&g_Config.bMipMap, gr->T("Mipmapping")));
		mipMap->OnClick.Add([=](EventParams &e) {
			settingInfo_->Show(gr->T("MipMap Tip", "Currently buggy in some games."), e.v);
			return UI::EVENT_CONTINUE;
		});
		CheckBox *hwTransform = graphicsSettings->Add(new CheckBox(&g_Config.bHardwareTransform, gr->T("Hardware Transform")));
		hwTransform->OnClick.Handle(this, &GameSettingsScreen::OnHardwareTransform);
		hwTransform->SetDisabledPtr(&g_Config.bSoftwareRendering);

		CheckBox *swSkin = graphicsSettings->Add(new CheckBox(&g_Config.bSoftwareSkinning, gr->T("Software Skinning")));
		swSkin->OnClick.Add([=](EventParams &e) {
			settingInfo_->Show(gr->T("SoftwareSkinning Tip", "Combine skinned model draws on the CPU, faster in most games"), e.v);
			return UI::EVENT_CONTINUE;
		});
		swSkin->SetDisabledPtr(&g_Config.bSoftwareRendering);

		CheckBox *vtxCache = graphicsSettings->Add(new CheckBox(&g_Config.bVertexCache, gr->T("Vertex Cache")));
		vtxCache->OnClick.Add([=](EventParams &e) {
			settingInfo_->Show(gr->T("VertexCache Tip", "Faster, but may cause temporary flicker"), e.v);
			return UI::EVENT_CONTINUE;
		});
		vtxCacheEnable_ = !g_Config.bSoftwareRendering && g_Config.bHardwareTransform;
		vtxCache->SetEnabledPtr(&vtxCacheEnable_);

		CheckBox *texBackoff = graphicsSettings->Add(new CheckBox(&g_Config.bTextureBackoffCache, gr->T("Lazy texture caching", "Lazy texture caching (speedup)")));
		texBackoff->SetDisabledPtr(&g_Config.bSoftwareRendering);

		CheckBox *texSecondary_ = graphicsSettings->Add(new CheckBox(&g_Config.bTextureSecondaryCache, gr->T("Retain changed textures", "Retain changed textures (speedup, mem hog)")));
		texSecondary_->OnClick.Add([=](EventParams &e) {
			settingInfo_->Show(gr->T("RetainChangedTextures Tip", "Makes many games slower, but some games a lot faster"), e.v);
			return UI::EVENT_CONTINUE;
		});
		texSecondary_->SetDisabledPtr(&g_Config.bSoftwareRendering);

		CheckBox *framebufferSlowEffects = graphicsSettings->Add(new CheckBox(&g_Config.bDisableSlowFramebufEffects, gr->T("Disable slower effects (speedup)")));
		framebufferSlowEffects->SetDisabledPtr(&g_Config.bSoftwareRendering);

		// Seems solid, so we hide the setting.
		/*CheckBox *vtxJit = graphicsSettings->Add(new CheckBox(&g_Config.bVertexDecoderJit, gr->T("Vertex Decoder JIT")));

		if (PSP_IsInited()) {
			vtxJit->SetEnabled(false);
		}*/

		static const char *quality[] = { "Low", "Medium", "High" };
		PopupMultiChoice *beziersChoice = graphicsSettings->Add(new PopupMultiChoice(&g_Config.iSplineBezierQuality, gr->T("LowCurves", "Spline/Bezier curves quality"), quality, 0, ARRAY_SIZE(quality), gr->GetName(), screenManager()));
		beziersChoice->OnChoice.Add([=](EventParams &e) {
			if (g_Config.iSplineBezierQuality != 0) {
				settingInfo_->Show(gr->T("LowCurves Tip", "Only used by some games, controls smoothness of curves"), e.v);
			}
			return UI::EVENT_CONTINUE;
		});
		beziersChoice->SetDisabledPtr(&g_Config.bHardwareTessellation);

		CheckBox *tessellationHW = graphicsSettings->Add(new CheckBox(&g_Config.bHardwareTessellation, gr->T("Hardware Tessellation", "Hardware tessellation (experimental)")));
		tessellationHW->OnClick.Add([=](EventParams &e) {
			settingInfo_->Show(gr->T("HardwareTessellation Tip", "Uses hardware to make curves, always uses a fixed quality"), e.v);
			return UI::EVENT_CONTINUE;
		});
		tessHWEnable_ = IsBackendSupportHWTess() && !g_Config.bSoftwareRendering && g_Config.bHardwareTransform;
		tessellationHW->SetEnabledPtr(&tessHWEnable_);
	}

	// In case we're going to add few other antialiasing option like MSAA in the future.
	// graphicsSettings->Add(new CheckBox(&g_Config.bFXAA, gr->T("FXAA")));
	graphicsSettings->Add(new ItemHeader(gr->T("Texture Scaling")));
#ifndef MOBILE_DEVICE
	static const char *texScaleLevelsNPOT[] = {"Auto", "Off", "2x", "3x", "4x", "5x"};
#else
	static const char *texScaleLevelsNPOT[] = {"Auto", "Off", "2x", "3x"};
#endif

	static const char **texScaleLevels = texScaleLevelsNPOT;
	static int numTexScaleLevels = ARRAY_SIZE(texScaleLevelsNPOT);
	PopupMultiChoice *texScalingChoice = graphicsSettings->Add(new PopupMultiChoice(&g_Config.iTexScalingLevel, gr->T("Upscale Level"), texScaleLevels, 0, numTexScaleLevels, gr->GetName(), screenManager()));
	// TODO: Better check?  When it won't work, it scales down anyway.
	if (!gl_extensions.OES_texture_npot && GetGPUBackend() == GPUBackend::OPENGL) {
		texScalingChoice->HideChoice(3); // 3x
		texScalingChoice->HideChoice(5); // 5x
	}
	texScalingChoice->OnChoice.Add([=](EventParams &e) {
		if (g_Config.iTexScalingLevel != 1) {
			settingInfo_->Show(gr->T("UpscaleLevel Tip", "CPU heavy - some scaling may be delayed to avoid stutter"), e.v);
		}
		return UI::EVENT_CONTINUE;
	});
	texScalingChoice->SetDisabledPtr(&g_Config.bSoftwareRendering);

	if (!g_Config.bSimpleUI) {
		static const char *texScaleAlgos[] = { "xBRZ", "Hybrid", "Bicubic", "Hybrid + Bicubic", };
		PopupMultiChoice *texScalingType = graphicsSettings->Add(new PopupMultiChoice(&g_Config.iTexScalingType, gr->T("Upscale Type"), texScaleAlgos, 0, ARRAY_SIZE(texScaleAlgos), gr->GetName(), screenManager()));
		texScalingType->SetDisabledPtr(&g_Config.bSoftwareRendering);

		CheckBox *deposterize = graphicsSettings->Add(new CheckBox(&g_Config.bTexDeposterize, gr->T("Deposterize")));
		deposterize->OnClick.Add([=](EventParams &e) {
			if (g_Config.bTexDeposterize == true) {
				settingInfo_->Show(gr->T("Deposterize Tip", "Fixes visual banding glitches in upscaled textures"), e.v);
			}
			return UI::EVENT_CONTINUE;
		});
		deposterize->SetDisabledPtr(&g_Config.bSoftwareRendering);

		graphicsSettings->Add(new ItemHeader(gr->T("Texture Filtering")));
		static const char *anisoLevels[] = { "Off", "2x", "4x", "8x", "16x" };
		PopupMultiChoice *anisoFiltering = graphicsSettings->Add(new PopupMultiChoice(&g_Config.iAnisotropyLevel, gr->T("Anisotropic Filtering"), anisoLevels, 0, ARRAY_SIZE(anisoLevels), gr->GetName(), screenManager()));
		anisoFiltering->SetDisabledPtr(&g_Config.bSoftwareRendering);

		static const char *texFilters[] = { "Auto", "Nearest", "Linear", "Linear on FMV", };
		graphicsSettings->Add(new PopupMultiChoice(&g_Config.iTexFiltering, gr->T("Texture Filter"), texFilters, 1, ARRAY_SIZE(texFilters), gr->GetName(), screenManager()));

		static const char *bufFilters[] = { "Linear", "Nearest", };
		graphicsSettings->Add(new PopupMultiChoice(&g_Config.iBufFilter, gr->T("Screen Scaling Filter"), bufFilters, 1, ARRAY_SIZE(bufFilters), gr->GetName(), screenManager()));

#ifdef __ANDROID__
		graphicsSettings->Add(new ItemHeader(gr->T("Cardboard Settings", "Cardboard Settings")));
		CheckBox *cardboardMode = graphicsSettings->Add(new CheckBox(&g_Config.bEnableCardboard, gr->T("Enable Cardboard", "Enable Cardboard")));
		cardboardMode->SetDisabledPtr(&g_Config.bSoftwareRendering);
		PopupSliderChoice * cardboardScreenSize = graphicsSettings->Add(new PopupSliderChoice(&g_Config.iCardboardScreenSize, 30, 100, gr->T("Cardboard Screen Size", "Screen Size (in % of the viewport)"), 1, screenManager(), gr->T("% of viewport")));
		cardboardScreenSize->SetDisabledPtr(&g_Config.bSoftwareRendering);
		PopupSliderChoice *cardboardXShift = graphicsSettings->Add(new PopupSliderChoice(&g_Config.iCardboardXShift, -100, 100, gr->T("Cardboard Screen X Shift", "X Shift (in % of the void)"), 1, screenManager(), gr->T("% of the void")));
		cardboardXShift->SetDisabledPtr(&g_Config.bSoftwareRendering);
		PopupSliderChoice *cardboardYShift = graphicsSettings->Add(new PopupSliderChoice(&g_Config.iCardboardYShift, -100, 100, gr->T("Cardboard Screen Y Shift", "Y Shift (in % of the void)"), 1, screenManager(), gr->T("% of the void")));
		cardboardYShift->SetDisabledPtr(&g_Config.bSoftwareRendering);
#endif

		graphicsSettings->Add(new ItemHeader(gr->T("Hack Settings", "Hack Settings (these WILL cause glitches)")));
		CheckBox *timerHack = graphicsSettings->Add(new CheckBox(&g_Config.bTimerHack, gr->T("Timer Hack")));
		timerHack->OnClick.Add([=](EventParams &e) {
			settingInfo_->Show(gr->T("TimerHack Tip", "Changes game clock based on emu speed, may break games"), e.v);
			return UI::EVENT_CONTINUE;
		});

		CheckBox *stencilTest = graphicsSettings->Add(new CheckBox(&g_Config.bDisableStencilTest, gr->T("Disable Stencil Test")));
		stencilTest->SetDisabledPtr(&g_Config.bSoftwareRendering);

		static const char *bloomHackOptions[] = { "Off", "Safe", "Balanced", "Aggressive" };
		PopupMultiChoice *bloomHack = graphicsSettings->Add(new PopupMultiChoice(&g_Config.iBloomHack, gr->T("Lower resolution for effects (reduces artifacts)"), bloomHackOptions, 0, ARRAY_SIZE(bloomHackOptions), gr->GetName(), screenManager()));
		bloomHackEnable_ = !g_Config.bSoftwareRendering && (g_Config.iInternalResolution != 1);
		bloomHack->SetEnabledPtr(&bloomHackEnable_);
	}
	graphicsSettings->Add(new ItemHeader(gr->T("Overlay Information")));
	static const char *fpsChoices[] = {
		"None", "Speed", "FPS", "Both"
	};
	graphicsSettings->Add(new PopupMultiChoice(&g_Config.iShowFPSCounter, gr->T("Show FPS Counter"), fpsChoices, 0, ARRAY_SIZE(fpsChoices), gr->GetName(), screenManager()));
	if (!g_Config.bSimpleUI) {
		graphicsSettings->Add(new CheckBox(&g_Config.bShowDebugStats, gr->T("Show Debug Statistics")))->OnClick.Handle(this, &GameSettingsScreen::OnJitAffectingSetting);

		// Developer tools are not accessible ingame, so it goes here.
		graphicsSettings->Add(new ItemHeader(gr->T("Debugging")));
		Choice *dump = graphicsSettings->Add(new Choice(gr->T("Dump next frame to log")));
		dump->OnClick.Handle(this, &GameSettingsScreen::OnDumpNextFrameToLog);
		if (!PSP_IsInited())
			dump->SetEnabled(false);
	}
	// Audio
	ViewGroup *audioSettingsScroll = new ScrollView(ORIENT_VERTICAL, new LinearLayoutParams(FILL_PARENT, FILL_PARENT));
	audioSettingsScroll->SetTag("GameSettingsAudio");
	LinearLayout *audioSettings = new LinearLayout(ORIENT_VERTICAL);
	audioSettings->SetSpacing(0);
	audioSettingsScroll->Add(audioSettings);
	tabHolder->AddTab(ms->T("Audio"), audioSettingsScroll);

	audioSettings->Add(new ItemHeader(ms->T("Audio")));

	audioSettings->Add(new CheckBox(&g_Config.bEnableSound, a->T("Enable Sound")));

	PopupSliderChoice *volume = audioSettings->Add(new PopupSliderChoice(&g_Config.iGlobalVolume, VOLUME_OFF, VOLUME_MAX, a->T("Global volume"), screenManager()));
	volume->SetEnabledPtr(&g_Config.bEnableSound);

	if (!g_Config.bSimpleUI) {
#ifdef _WIN32
		if (IsVistaOrHigher()) {
			static const char *backend[] = { "Auto", "DSound (compatible)", "WASAPI (fast)" };
			PopupMultiChoice *audioBackend = audioSettings->Add(new PopupMultiChoice(&g_Config.iAudioBackend, a->T("Audio backend", "Audio backend (restart req.)"), backend, 0, ARRAY_SIZE(backend), a->GetName(), screenManager()));
			audioBackend->SetEnabledPtr(&g_Config.bEnableSound);
		}
#endif

		static const char *latency[] = { "Low", "Medium", "High" };
		PopupMultiChoice *lowAudio = audioSettings->Add(new PopupMultiChoice(&g_Config.iAudioLatency, a->T("Audio Latency"), latency, 0, ARRAY_SIZE(latency), gr->GetName(), screenManager()));
		lowAudio->SetEnabledPtr(&g_Config.bEnableSound);
//#if defined(__ANDROID__)
		CheckBox *extraAudio = audioSettings->Add(new CheckBox(&g_Config.bExtraAudioBuffering, a->T("AudioBufferingForBluetooth", "Bluetooth-friendly buffer (slower)")));
		extraAudio->SetEnabledPtr(&g_Config.bEnableSound);
//#endif
		if (System_GetPropertyInt(SYSPROP_AUDIO_SAMPLE_RATE) == 44100) {
			CheckBox *resampling = audioSettings->Add(new CheckBox(&g_Config.bAudioResampler, a->T("Audio sync", "Audio sync (resampling)")));
			resampling->SetEnabledPtr(&g_Config.bEnableSound);
		}
	}
	// Control
	ViewGroup *controlsSettingsScroll = new ScrollView(ORIENT_VERTICAL, new LinearLayoutParams(FILL_PARENT, FILL_PARENT));
	controlsSettingsScroll->SetTag("GameSettingsControls");
	LinearLayout *controlsSettings = new LinearLayout(ORIENT_VERTICAL);
	controlsSettings->SetSpacing(0);
	controlsSettingsScroll->Add(controlsSettings);
	tabHolder->AddTab(ms->T("Controls"), controlsSettingsScroll);
	controlsSettings->Add(new ItemHeader(ms->T("Controls")));
	controlsSettings->Add(new Choice(co->T("Control Mapping")))->OnClick.Handle(this, &GameSettingsScreen::OnControlMapping);

	if (!g_Config.bSimpleUI) {
#if defined(USING_WIN_UI)
		controlsSettings->Add(new CheckBox(&g_Config.bGamepadOnlyFocused, co->T("Ignore gamepads when not focused")));
#endif

#if defined(MOBILE_DEVICE)
		controlsSettings->Add(new CheckBox(&g_Config.bHapticFeedback, co->T("HapticFeedback", "Haptic Feedback (vibration)")));
		static const char *tiltTypes[] = { "None (Disabled)", "Analog Stick", "D-PAD", "PSP Action Buttons", "L/R Trigger Buttons" };
		controlsSettings->Add(new PopupMultiChoice(&g_Config.iTiltInputType, co->T("Tilt Input Type"), tiltTypes, 0, ARRAY_SIZE(tiltTypes), co->GetName(), screenManager()))->OnClick.Handle(this, &GameSettingsScreen::OnTiltTypeChange);

		Choice *customizeTilt = controlsSettings->Add(new Choice(co->T("Customize tilt")));
		customizeTilt->OnClick.Handle(this, &GameSettingsScreen::OnTiltCustomize);
		customizeTilt->SetEnabledPtr((bool *)&g_Config.iTiltInputType); //<- dirty int-to-bool cast
#endif

	// TVs don't have touch control, at least not yet.
		if (System_GetPropertyInt(SYSPROP_DEVICE_TYPE) != DEVICE_TYPE_TV) {
			controlsSettings->Add(new ItemHeader(co->T("OnScreen", "On-Screen Touch Controls")));
			controlsSettings->Add(new CheckBox(&g_Config.bShowTouchControls, co->T("OnScreen", "On-Screen Touch Controls")));
			layoutEditorChoice_ = controlsSettings->Add(new Choice(co->T("Custom layout...")));
			layoutEditorChoice_->OnClick.Handle(this, &GameSettingsScreen::OnTouchControlLayout);
			layoutEditorChoice_->SetEnabledPtr(&g_Config.bShowTouchControls);

			// Re-centers itself to the touch location on touch-down.
			CheckBox *floatingAnalog = controlsSettings->Add(new CheckBox(&g_Config.bAutoCenterTouchAnalog, co->T("Auto-centering analog stick")));
			floatingAnalog->SetEnabledPtr(&g_Config.bShowTouchControls);

			// Combo key setup
			Choice *comboKey = controlsSettings->Add(new Choice(co->T("Combo Key Setup")));
			comboKey->OnClick.Handle(this, &GameSettingsScreen::OnComboKey);
			comboKey->SetEnabledPtr(&g_Config.bShowTouchControls);

			// On non iOS systems, offer to let the user see this button.
			// Some Windows touch devices don't have a back button or other button to call up the menu.
			if (System_GetPropertyBool(SYSPROP_HAS_BACK_BUTTON)) {
				CheckBox *enablePauseBtn = controlsSettings->Add(new CheckBox(&g_Config.bShowTouchPause, co->T("Show Touch Pause Menu Button")));

				// Don't allow the user to disable it once in-game, so they can't lock themselves out of the menu.
				if (!PSP_IsInited()) {
					enablePauseBtn->SetEnabledPtr(&g_Config.bShowTouchControls);
				}
				else {
					enablePauseBtn->SetEnabled(false);
				}
			}

			CheckBox *disableDiags = controlsSettings->Add(new CheckBox(&g_Config.bDisableDpadDiagonals, co->T("Disable D-Pad diagonals (4-way touch)")));
			disableDiags->SetEnabledPtr(&g_Config.bShowTouchControls);
			PopupSliderChoice *opacity = controlsSettings->Add(new PopupSliderChoice(&g_Config.iTouchButtonOpacity, 0, 100, co->T("Button Opacity"), screenManager(), "%"));
			opacity->SetEnabledPtr(&g_Config.bShowTouchControls);
			opacity->SetFormat("%i%%");
			PopupSliderChoice *autoHide = controlsSettings->Add(new PopupSliderChoice(&g_Config.iTouchButtonHideSeconds, 0, 300, co->T("Auto-hide buttons after seconds"), screenManager(), co->T("seconds, 0 : off")));
			autoHide->SetEnabledPtr(&g_Config.bShowTouchControls);
			autoHide->SetFormat("%is");
			autoHide->SetZeroLabel(co->T("Off"));
			static const char *touchControlStyles[] = { "Classic", "Thin borders" };
			View *style = controlsSettings->Add(new PopupMultiChoice(&g_Config.iTouchButtonStyle, co->T("Button style"), touchControlStyles, 0, ARRAY_SIZE(touchControlStyles), co->GetName(), screenManager()));
			style->SetEnabledPtr(&g_Config.bShowTouchControls);
		}

#ifdef _WIN32
		static const char *inverseDeadzoneModes[] = { "Off", "X", "Y", "X + Y" };

		controlsSettings->Add(new ItemHeader(co->T("DInput Analog Settings", "DInput Analog Settings")));
		controlsSettings->Add(new PopupSliderChoiceFloat(&g_Config.fDInputAnalogDeadzone, 0.0f, 1.0f, co->T("Deadzone Radius"), 0.01f, screenManager(), "/ 1.0"));
		controlsSettings->Add(new PopupMultiChoice(&g_Config.iDInputAnalogInverseMode, co->T("Analog Mapper Mode"), inverseDeadzoneModes, 0, ARRAY_SIZE(inverseDeadzoneModes), co->GetName(), screenManager()));
		controlsSettings->Add(new PopupSliderChoiceFloat(&g_Config.fDInputAnalogInverseDeadzone, 0.0f, 1.0f, co->T("Analog Mapper Low End", "Analog Mapper Low End (Inverse Deadzone)"), 0.01f, screenManager(), "/ 1.0"));
		controlsSettings->Add(new PopupSliderChoiceFloat(&g_Config.fDInputAnalogSensitivity, 0.0f, 10.0f, co->T("Analog Mapper High End", "Analog Mapper High End (Axis Sensitivity)"), 0.01f, screenManager(), "x"));

		controlsSettings->Add(new ItemHeader(co->T("XInput Analog Settings", "XInput Analog Settings")));
		controlsSettings->Add(new PopupSliderChoiceFloat(&g_Config.fXInputAnalogDeadzone, 0.0f, 1.0f, co->T("Deadzone Radius"), 0.01f, screenManager(), "/ 1.0"));
		controlsSettings->Add(new PopupMultiChoice(&g_Config.iXInputAnalogInverseMode, co->T("Analog Mapper Mode"), inverseDeadzoneModes, 0, ARRAY_SIZE(inverseDeadzoneModes), co->GetName(), screenManager()));
		controlsSettings->Add(new PopupSliderChoiceFloat(&g_Config.fXInputAnalogInverseDeadzone, 0.0f, 1.0f, co->T("Analog Mapper Low End", "Analog Mapper Low End (Inverse Deadzone)"), 0.01f, screenManager(), "/ 1.0"));
		controlsSettings->Add(new PopupSliderChoiceFloat(&g_Config.fXInputAnalogSensitivity, 0.0f, 10.0f, co->T("Analog Mapper High End", "Analog Mapper High End (Axis Sensitivity)"), 0.01f, screenManager(), "x"));
#else
		controlsSettings->Add(new PopupSliderChoiceFloat(&g_Config.fXInputAnalogSensitivity, 0.0f, 10.0f, co->T("Analog Axis Sensitivity", "Analog Axis Sensitivity"), 0.01f, screenManager(), "x"));
#endif

		controlsSettings->Add(new ItemHeader(co->T("Keyboard", "Keyboard Control Settings")));
#if defined(USING_WIN_UI)
		controlsSettings->Add(new CheckBox(&g_Config.bIgnoreWindowsKey, co->T("Ignore Windows Key")));
#endif // #if defined(USING_WIN_UI)
		auto analogLimiter = new PopupSliderChoiceFloat(&g_Config.fAnalogLimiterDeadzone, 0.0f, 1.0f, co->T("Analog Limiter"), 0.10f, screenManager(), "/ 1.0");
		controlsSettings->Add(analogLimiter);
		analogLimiter->OnChange.Add([=](EventParams &e) {
			settingInfo_->Show(co->T("AnalogLimiter Tip", "When the analog limiter button is pressed"), e.v);
			return UI::EVENT_CONTINUE;
		});
	}
#if defined(USING_WIN_UI)
	controlsSettings->Add(new ItemHeader(co->T("Mouse", "Mouse settings")));
	CheckBox *mouseControl = controlsSettings->Add(new CheckBox(&g_Config.bMouseControl, co->T("Use Mouse Control")));
	mouseControl->OnClick.Add([=](EventParams &e) {
		if(g_Config.bMouseControl)
			settingInfo_->Show(co->T("MouseControl Tip", "You can now map mouse in control mapping screen by pressing the 'M' icon."), e.v);
		return UI::EVENT_CONTINUE;
	});
	controlsSettings->Add(new CheckBox(&g_Config.bMouseConfine, co->T("Confine Mouse", "Trap mouse within window/display area")))->SetEnabledPtr(&g_Config.bMouseControl);
	controlsSettings->Add(new PopupSliderChoiceFloat(&g_Config.fMouseSensitivity, 0.01f, 1.0f, co->T("Mouse sensitivity"), 0.01f, screenManager(), "x"))->SetEnabledPtr(&g_Config.bMouseControl);
	controlsSettings->Add(new PopupSliderChoiceFloat(&g_Config.fMouseSmoothing, 0.0f, 0.95f, co->T("Mouse smoothing"), 0.05f, screenManager(), "x"))->SetEnabledPtr(&g_Config.bMouseControl);
#endif

	ViewGroup *networkingSettingsScroll = new ScrollView(ORIENT_VERTICAL, new LinearLayoutParams(FILL_PARENT, FILL_PARENT));
	networkingSettingsScroll->SetTag("GameSettingsNetworking");
	LinearLayout *networkingSettings = new LinearLayout(ORIENT_VERTICAL);
	networkingSettings->SetSpacing(0);
	networkingSettingsScroll->Add(networkingSettings);
	tabHolder->AddTab(ms->T("Networking"), networkingSettingsScroll);

	networkingSettings->Add(new ItemHeader(ms->T("Networking")));

	networkingSettings->Add(new Choice(n->T("Adhoc Multiplayer forum")))->OnClick.Handle(this, &GameSettingsScreen::OnAdhocGuides);

	networkingSettings->Add(new CheckBox(&g_Config.bEnableWlan, n->T("Enable networking", "Enable networking/wlan (beta)")));

#if !defined(MOBILE_DEVICE) && !defined(USING_QT_UI)
	networkingSettings->Add(new PopupTextInputChoice(&g_Config.proAdhocServer, n->T("Change proAdhocServer Address"), "", 255, screenManager()));
#elif defined(__ANDROID__)
	networkingSettings->Add(new ChoiceWithValueDisplay(&g_Config.proAdhocServer, n->T("Change proAdhocServer Address"), nullptr))->OnClick.Handle(this, &GameSettingsScreen::OnChangeproAdhocServerAddress);
#else
	networkingSettings->Add(new ChoiceWithValueDisplay(&g_Config.proAdhocServer, n->T("Change proAdhocServer Address"), nullptr))->OnClick.Handle(this, &GameSettingsScreen::OnChangeproAdhocServerAddress);
#endif
	networkingSettings->Add(new CheckBox(&g_Config.bEnableAdhocServer, n->T("Enable built-in PRO Adhoc Server", "Enable built-in PRO Adhoc Server")));
	networkingSettings->Add(new ChoiceWithValueDisplay(&g_Config.sMACAddress, n->T("Change Mac Address"), nullptr))->OnClick.Handle(this, &GameSettingsScreen::OnChangeMacAddress);
	networkingSettings->Add(new PopupSliderChoice(&g_Config.iPortOffset, 0, 60000, n->T("Port offset", "Port offset(0 = PSP compatibility)"), 100, screenManager()));
	networkingSettings->Add(new CheckBox(&g_Config.bMOHH2hack, n->T("Medal of Honor Heroes 2 hack", "Medal of Honor Heroes 2 hack")));

	ViewGroup *toolsScroll = new ScrollView(ORIENT_VERTICAL, new LinearLayoutParams(FILL_PARENT, FILL_PARENT));
	toolsScroll->SetTag("GameSettingsTools");
	LinearLayout *tools = new LinearLayout(ORIENT_VERTICAL);
	tools->SetSpacing(0);
	toolsScroll->Add(tools);
	tabHolder->AddTab(ms->T("Tools"), toolsScroll);

	tools->Add(new ItemHeader(ms->T("Tools")));
	// These were moved here so use the wrong translation objects, to avoid having to change all inis... This isn't a sustainable situation :P
	tools->Add(new Choice(sa->T("Savedata Manager")))->OnClick.Handle(this, &GameSettingsScreen::OnSavedataManager);
	if (!g_Config.bSimpleUI) {
		tools->Add(new Choice(dev->T("System Information")))->OnClick.Handle(this, &GameSettingsScreen::OnSysInfo);
		tools->Add(new Choice(sy->T("Developer Tools")))->OnClick.Handle(this, &GameSettingsScreen::OnDeveloperTools);
		tools->Add(new Choice(sy->T("Other Settings")))->OnClick.Handle(this, &GameSettingsScreen::OnOtherSettings);
	}
	tools->Add(new Choice(ri->T("Remote disc streaming")))->OnClick.Handle(this, &GameSettingsScreen::OnRemoteISO);

	// System
	ViewGroup *systemSettingsScroll = new ScrollView(ORIENT_VERTICAL, new LinearLayoutParams(FILL_PARENT, FILL_PARENT));
	systemSettingsScroll->SetTag("GameSettingsSystem");
	LinearLayout *systemSettings = new LinearLayout(ORIENT_VERTICAL);
	systemSettings->SetSpacing(0);
	systemSettingsScroll->Add(systemSettings);
	tabHolder->AddTab(ms->T("System"), systemSettingsScroll);

	if (!g_Config.bSimpleUI) {
		systemSettings->Add(new ItemHeader(sy->T("UI Language")));
		systemSettings->Add(new Choice(dev->T("Language", "Language")))->OnClick.Handle(this, &GameSettingsScreen::OnLanguage);

		systemSettings->Add(new ItemHeader(sy->T("Help the PPSSPP team")));
		enableReports_ = Reporting::IsEnabled();
		enableReportsCheckbox_ = new CheckBox(&enableReports_, sy->T("Enable Compatibility Server Reports"));
		enableReportsCheckbox_->SetEnabled(Reporting::IsSupported());
		systemSettings->Add(enableReportsCheckbox_);

		systemSettings->Add(new ItemHeader(sy->T("Emulation")));

		systemSettings->Add(new CheckBox(&g_Config.bFastMemory, sy->T("Fast Memory", "Fast Memory (Unstable)")))->OnClick.Handle(this, &GameSettingsScreen::OnJitAffectingSetting);

		systemSettings->Add(new CheckBox(&g_Config.bSeparateIOThread, sy->T("I/O on thread (experimental)")))->SetEnabled(!PSP_IsInited());
		static const char *ioTimingMethods[] = { "Fast (lag on slow storage)", "Host (bugs, less lag)", "Simulate UMD delays" };
		View *ioTimingMethod = systemSettings->Add(new PopupMultiChoice(&g_Config.iIOTimingMethod, sy->T("IO timing method"), ioTimingMethods, 0, ARRAY_SIZE(ioTimingMethods), sy->GetName(), screenManager()));
		ioTimingMethod->SetEnabledPtr(&g_Config.bSeparateIOThread);
		systemSettings->Add(new CheckBox(&g_Config.bForceLagSync, sy->T("Force real clock sync (slower, less lag)")));
		PopupSliderChoice *lockedMhz = systemSettings->Add(new PopupSliderChoice(&g_Config.iLockedCPUSpeed, 0, 1000, sy->T("Change CPU Clock", "Change CPU Clock (unstable)"), screenManager(), sy->T("MHz, 0:default")));
		lockedMhz->SetZeroLabel(sy->T("Auto"));
		PopupSliderChoice *rewindFreq = systemSettings->Add(new PopupSliderChoice(&g_Config.iRewindFlipFrequency, 0, 1800, sy->T("Rewind Snapshot Frequency", "Rewind Snapshot Frequency (mem hog)"), screenManager(), sy->T("frames, 0:off")));
		rewindFreq->SetZeroLabel(sy->T("Off"));

		systemSettings->Add(new CheckBox(&g_Config.bMemStickInserted, sy->T("Memory Stick inserted")));
	}
	systemSettings->Add(new ItemHeader(sy->T("General")));

#if PPSSPP_PLATFORM(ANDROID)
	if (System_GetPropertyInt(SYSPROP_DEVICE_TYPE) == DEVICE_TYPE_MOBILE) {
		static const char *screenRotation[] = {"Landscape", "Portrait", "Landscape Reversed", "Portrait Reversed"};
		PopupMultiChoice *rot = systemSettings->Add(new PopupMultiChoice(&g_Config.iScreenRotation, co->T("Screen Rotation"), screenRotation, 1, ARRAY_SIZE(screenRotation), co->GetName(), screenManager()));
		rot->OnChoice.Handle(this, &GameSettingsScreen::OnScreenRotation);

		if (System_GetPropertyBool(SYSPROP_SUPPORTS_SUSTAINED_PERF_MODE)) {
			systemSettings->Add(new CheckBox(&g_Config.bSustainedPerformanceMode, sy->T("Sustained performance mode")))->OnClick.Handle(this, &GameSettingsScreen::OnSustainedPerformanceModeChange);
		}
	}
#endif
	if (!g_Config.bSimpleUI) {
		systemSettings->Add(new CheckBox(&g_Config.bCheckForNewVersion, sy->T("VersionCheck", "Check for new versions of PPSSPP")));
		if (g_Config.iMaxRecent > 0)
			systemSettings->Add(new Choice(sy->T("Clear Recent Games List")))->OnClick.Handle(this, &GameSettingsScreen::OnClearRecents);

		const std::string bgPng = GetSysDirectory(DIRECTORY_SYSTEM) + "background.png";
		const std::string bgJpg = GetSysDirectory(DIRECTORY_SYSTEM) + "background.jpg";
		if (File::Exists(bgPng) || File::Exists(bgJpg)) {
			backgroundChoice_ = systemSettings->Add(new Choice(sy->T("Clear UI background")));
		}
		else if (System_GetPropertyBool(SYSPROP_HAS_IMAGE_BROWSER)) {
			backgroundChoice_ = systemSettings->Add(new Choice(sy->T("Set UI background...")));
		}
		else {
			backgroundChoice_ = nullptr;
		}
		if (backgroundChoice_ != nullptr) {
			backgroundChoice_->OnClick.Handle(this, &GameSettingsScreen::OnChangeBackground);
		}
	}
	systemSettings->Add(new Choice(sy->T("Restore Default Settings")))->OnClick.Handle(this, &GameSettingsScreen::OnRestoreDefaultSettings);
	if (!g_Config.bSimpleUI) {
		systemSettings->Add(new CheckBox(&g_Config.bEnableAutoLoad, sy->T("Auto Load Newest Savestate")));

#if defined(USING_WIN_UI)
		systemSettings->Add(new CheckBox(&g_Config.bBypassOSKWithKeyboard, sy->T("Enable Windows native keyboard", "Enable Windows native keyboard")));
#endif
#if defined(_WIN32) && !PPSSPP_PLATFORM(UWP)
		SavePathInMyDocumentChoice = systemSettings->Add(new CheckBox(&installed_, sy->T("Save path in My Documents", "Save path in My Documents")));
		SavePathInMyDocumentChoice->OnClick.Handle(this, &GameSettingsScreen::OnSavePathMydoc);
		SavePathInOtherChoice = systemSettings->Add(new CheckBox(&otherinstalled_, sy->T("Save path in installed.txt", "Save path in installed.txt")));
		SavePathInOtherChoice->SetEnabled(false);
		SavePathInOtherChoice->OnClick.Handle(this, &GameSettingsScreen::OnSavePathOther);
		wchar_t myDocumentsPath[MAX_PATH];
		const HRESULT result = SHGetFolderPath(NULL, CSIDL_PERSONAL, NULL, SHGFP_TYPE_CURRENT, myDocumentsPath);
		const std::string PPSSPPpath = File::GetExeDirectory();
		const std::string installedFile = PPSSPPpath + "installed.txt";
		installed_ = File::Exists(installedFile);
		otherinstalled_ = false;
		if (!installed_ && result == S_OK) {
			if (File::CreateEmptyFile(PPSSPPpath + "installedTEMP.txt")) {
				// Disable the setting whether cannot create & delete file
				if (!(File::Delete(PPSSPPpath + "installedTEMP.txt")))
					SavePathInMyDocumentChoice->SetEnabled(false);
				else
					SavePathInOtherChoice->SetEnabled(true);
			}
			else
				SavePathInMyDocumentChoice->SetEnabled(false);
		}
		else {
			if (installed_ && (result == S_OK)) {
				std::ifstream inputFile(ConvertUTF8ToWString(installedFile));
				if (!inputFile.fail() && inputFile.is_open()) {
					std::string tempString;
					std::getline(inputFile, tempString);

					// Skip UTF-8 encoding bytes if there are any. There are 3 of them.
					if (tempString.substr(0, 3) == "\xEF\xBB\xBF")
						tempString = tempString.substr(3);
					SavePathInOtherChoice->SetEnabled(true);
					if (!(tempString == "")) {
						installed_ = false;
						otherinstalled_ = true;
					}
				}
				inputFile.close();
			}
			else if (result != S_OK)
				SavePathInMyDocumentChoice->SetEnabled(false);
		}
#endif

#if defined(_M_X64)
		systemSettings->Add(new CheckBox(&g_Config.bCacheFullIsoInRam, sy->T("Cache ISO in RAM", "Cache full ISO in RAM")));
#endif

		//#ifndef __ANDROID__
		systemSettings->Add(new ItemHeader(sy->T("Cheats", "Cheats (experimental, see forums)")));
		systemSettings->Add(new CheckBox(&g_Config.bEnableCheats, sy->T("Enable Cheats")));
		//#endif
		systemSettings->SetSpacing(0);
	}
	systemSettings->Add(new ItemHeader(sy->T("PSP Settings")));
	if (!g_Config.bSimpleUI) {
		static const char *models[] = { "PSP-1000" , "PSP-2000/3000" };
		systemSettings->Add(new PopupMultiChoice(&g_Config.iPSPModel, sy->T("PSP Model"), models, 0, ARRAY_SIZE(models), sy->GetName(), screenManager()))->SetEnabled(!PSP_IsInited());
	}
	// TODO: Come up with a way to display a keyboard for mobile users,
	// so until then, this is Windows/Desktop only.
#if !defined(MOBILE_DEVICE) && !defined(USING_QT_UI)  // TODO: Add all platforms where KEY_CHAR support is added
	systemSettings->Add(new PopupTextInputChoice(&g_Config.sNickName, sy->T("Change Nickname"), "", 32, screenManager()));
#elif defined(USING_QT_UI)
	systemSettings->Add(new Choice(sy->T("Change Nickname")))->OnClick.Handle(this, &GameSettingsScreen::OnChangeNickname);
#elif defined(__ANDROID__)
	systemSettings->Add(new ChoiceWithValueDisplay(&g_Config.sNickName, sy->T("Change Nickname"), nullptr))->OnClick.Handle(this, &GameSettingsScreen::OnChangeNickname);
#endif
#if defined(_WIN32) || (defined(USING_QT_UI) && !defined(MOBILE_DEVICE))
	if (!g_Config.bSimpleUI) {
		// Screenshot functionality is not yet available on non-Windows/non-Qt
		systemSettings->Add(new CheckBox(&g_Config.bScreenshotsAsPNG, sy->T("Screenshots as PNG")));
		systemSettings->Add(new CheckBox(&g_Config.bScreenshotsAtRenderRes, sy->T("Screenshots use render resolution and skip OSD/effects")));
	}
	systemSettings->Add(new CheckBox(&g_Config.bDumpFrames, sy->T("Record Display")));
	systemSettings->Add(new CheckBox(&g_Config.bUseFFV1, sy->T("Use Lossless Video Codec (FFV1)")));
	systemSettings->Add(new CheckBox(&g_Config.bDumpAudio, sy->T("Record Audio")));
	systemSettings->Add(new CheckBox(&g_Config.bSaveLoadResetsAVdumping, sy->T("Reset Recording on Save/Load State")));
#endif
	if (!g_Config.bSimpleUI) {
		systemSettings->Add(new CheckBox(&g_Config.bDayLightSavings, sy->T("Day Light Saving")));
		static const char *dateFormat[] = { "YYYYMMDD", "MMDDYYYY", "DDMMYYYY" };
		systemSettings->Add(new PopupMultiChoice(&g_Config.iDateFormat, sy->T("Date Format"), dateFormat, 1, 3, sy->GetName(), screenManager()));
		static const char *timeFormat[] = { "12HR", "24HR" };
		systemSettings->Add(new PopupMultiChoice(&g_Config.iTimeFormat, sy->T("Time Format"), timeFormat, 1, 2, sy->GetName(), screenManager()));
		static const char *buttonPref[] = { "Use O to confirm", "Use X to confirm" };
		systemSettings->Add(new PopupMultiChoice(&g_Config.iButtonPreference, sy->T("Confirmation Button"), buttonPref, 0, 2, sy->GetName(), screenManager()));
	}
}

UI::EventReturn GameSettingsScreen::OnAutoFrameskip(UI::EventParams &e) {
	if (g_Config.bAutoFrameSkip && g_Config.iFrameSkip == 0) {
		g_Config.iFrameSkip = 1;
	}
	if (g_Config.bAutoFrameSkip && g_Config.iRenderingMode == FB_NON_BUFFERED_MODE) {
		g_Config.iRenderingMode = FB_BUFFERED_MODE;
	}
	return UI::EVENT_DONE;
}

UI::EventReturn GameSettingsScreen::OnSoftwareRendering(UI::EventParams &e) {
	vtxCacheEnable_ = !g_Config.bSoftwareRendering && g_Config.bHardwareTransform;
	postProcEnable_ = !g_Config.bSoftwareRendering && (g_Config.iRenderingMode != FB_NON_BUFFERED_MODE);
	resolutionEnable_ = !g_Config.bSoftwareRendering && (g_Config.iRenderingMode != FB_NON_BUFFERED_MODE);
	bloomHackEnable_ = !g_Config.bSoftwareRendering && (g_Config.iInternalResolution != 1);
	tessHWEnable_ = IsBackendSupportHWTess() && !g_Config.bSoftwareRendering && g_Config.bHardwareTransform;
	return UI::EVENT_DONE;
}

UI::EventReturn GameSettingsScreen::OnHardwareTransform(UI::EventParams &e) {
	vtxCacheEnable_ = !g_Config.bSoftwareRendering && g_Config.bHardwareTransform;
	tessHWEnable_ = IsBackendSupportHWTess() && !g_Config.bSoftwareRendering && g_Config.bHardwareTransform;
	return UI::EVENT_DONE;
}

UI::EventReturn GameSettingsScreen::OnScreenRotation(UI::EventParams &e) {
	ILOG("New display rotation: %d", g_Config.iScreenRotation);
	ILOG("Sending rotate");
	System_SendMessage("rotate", "");
	ILOG("Got back from rotate");
	return UI::EVENT_DONE;
}

static void RecreateActivity() {
	const int SYSTEM_JELLYBEAN = 16;
	if (System_GetPropertyInt(SYSPROP_SYSTEMVERSION) >= SYSTEM_JELLYBEAN) {
		ILOG("Sending recreate");
		System_SendMessage("recreate", "");
		ILOG("Got back from recreate");
	} else {
		I18NCategory *gr = GetI18NCategory("Graphics");
		System_SendMessage("toast", gr->T("Must Restart", "You must restart PPSSPP for this change to take effect"));
	}
}

UI::EventReturn GameSettingsScreen::OnAdhocGuides(UI::EventParams &e) {
	LaunchBrowser("https://forums.ppsspp.org/forumdisplay.php?fid=34");
	return UI::EVENT_DONE;
}

UI::EventReturn GameSettingsScreen::OnImmersiveModeChange(UI::EventParams &e) {
	System_SendMessage("immersive", "");
	if (g_Config.iAndroidHwScale != 0) {
		RecreateActivity();
	}
	return UI::EVENT_DONE;
}

UI::EventReturn GameSettingsScreen::OnSustainedPerformanceModeChange(UI::EventParams &e) {
	System_SendMessage("sustainedPerfMode", "");
	return UI::EVENT_DONE;
}

UI::EventReturn GameSettingsScreen::OnRenderingMode(UI::EventParams &e) {
	// We do not want to report when rendering mode is Framebuffer to memory - so many issues
	// are caused by that (framebuffer copies overwriting display lists, etc).
	Reporting::UpdateConfig();
	enableReports_ = Reporting::IsEnabled();
	enableReportsCheckbox_->SetEnabled(Reporting::IsSupported());

	postProcEnable_ = !g_Config.bSoftwareRendering && (g_Config.iRenderingMode != FB_NON_BUFFERED_MODE);
	resolutionEnable_ = !g_Config.bSoftwareRendering && (g_Config.iRenderingMode != FB_NON_BUFFERED_MODE);

	if (g_Config.iRenderingMode == FB_NON_BUFFERED_MODE) {
		g_Config.bAutoFrameSkip = false;
	}
	return UI::EVENT_DONE;
}

UI::EventReturn GameSettingsScreen::OnJitAffectingSetting(UI::EventParams &e) {
	NativeMessageReceived("clear jit", "");
	return UI::EVENT_DONE;
}

#if defined(_WIN32) && !PPSSPP_PLATFORM(UWP)

UI::EventReturn GameSettingsScreen::OnSavePathMydoc(UI::EventParams &e) {
	const std::string PPSSPPpath = File::GetExeDirectory();
	const std::string installedFile = PPSSPPpath + "installed.txt";
	installed_ = File::Exists(installedFile);
	if (otherinstalled_) {
		File::Delete(PPSSPPpath + "installed.txt");
		File::CreateEmptyFile(PPSSPPpath + "installed.txt");
		otherinstalled_ = false;
		wchar_t myDocumentsPath[MAX_PATH];
		const HRESULT result = SHGetFolderPath(NULL, CSIDL_PERSONAL, NULL, SHGFP_TYPE_CURRENT, myDocumentsPath);
		const std::string myDocsPath = ConvertWStringToUTF8(myDocumentsPath) + "/PPSSPP/";
		g_Config.memStickDirectory = myDocsPath;
	}
	else if (installed_) {
		File::Delete(PPSSPPpath + "installed.txt");
		installed_ = false;
		g_Config.memStickDirectory = PPSSPPpath + "memstick/";
	}
	else {
		std::ofstream myfile;
		myfile.open(PPSSPPpath + "installed.txt");
		if (myfile.is_open()){
			myfile.close();
		}

		wchar_t myDocumentsPath[MAX_PATH];
		const HRESULT result = SHGetFolderPath(NULL, CSIDL_PERSONAL, NULL, SHGFP_TYPE_CURRENT, myDocumentsPath);
		const std::string myDocsPath = ConvertWStringToUTF8(myDocumentsPath) + "/PPSSPP/";
		g_Config.memStickDirectory = myDocsPath;
		installed_ = true;
	}
	return UI::EVENT_DONE;
}

UI::EventReturn GameSettingsScreen::OnSavePathOther(UI::EventParams &e) {
	const std::string PPSSPPpath = File::GetExeDirectory();
	if (otherinstalled_) {
		I18NCategory *di = GetI18NCategory("Dialog");
		std::string folder = W32Util::BrowseForFolder(MainWindow::GetHWND(), di->T("Choose PPSSPP save folder"));
		if (folder.size()) {
			g_Config.memStickDirectory = folder;
			FILE *f = File::OpenCFile(PPSSPPpath + "installed.txt", "wb");
			if (f) {
				std::string utfstring("\xEF\xBB\xBF");
				utfstring.append(folder);
				fwrite(utfstring.c_str(), 1, utfstring.length(), f);
				fclose(f);
			}
			installed_ = false;
		}
		else
			otherinstalled_ = false;
	}
	else {
		File::Delete(PPSSPPpath + "installed.txt");
		SavePathInMyDocumentChoice->SetEnabled(true);
		otherinstalled_ = false;
		installed_ = false;
		g_Config.memStickDirectory = PPSSPPpath + "memstick/";
	}
	return UI::EVENT_DONE;
}

#endif

UI::EventReturn GameSettingsScreen::OnClearRecents(UI::EventParams &e) {
	g_Config.recentIsos.clear();
	OnRecentChanged.Trigger(e);
	return UI::EVENT_DONE;
}

UI::EventReturn GameSettingsScreen::OnChangeBackground(UI::EventParams &e) {
	const std::string bgPng = GetSysDirectory(DIRECTORY_SYSTEM) + "background.png";
	const std::string bgJpg = GetSysDirectory(DIRECTORY_SYSTEM) + "background.jpg";
	if (File::Exists(bgPng) || File::Exists(bgJpg)) {
		if (File::Exists(bgPng)) {
			File::Delete(bgPng);
		}
		if (File::Exists(bgJpg)) {
			File::Delete(bgJpg);
		}

		NativeMessageReceived("bgImage_updated", "");
	} else {
		if (System_GetPropertyBool(SYSPROP_HAS_IMAGE_BROWSER)) {
			System_SendMessage("bgImage_browse", "");
		}
	}

	// Change to a browse or clear button.
	RecreateViews();
	return UI::EVENT_DONE;
}

UI::EventReturn GameSettingsScreen::OnFullscreenChange(UI::EventParams &e) {
	System_SendMessage("toggle_fullscreen", g_Config.bFullScreen ? "1" : "0");
	return UI::EVENT_DONE;
}

UI::EventReturn GameSettingsScreen::OnDisplayLayoutEditor(UI::EventParams &e) {
	screenManager()->push(new DisplayLayoutScreen());
	return UI::EVENT_DONE;
};

UI::EventReturn GameSettingsScreen::OnResolutionChange(UI::EventParams &e) {
	if (g_Config.iAndroidHwScale == 1) {
		RecreateActivity();
	}
	bloomHackEnable_ = !g_Config.bSoftwareRendering && g_Config.iInternalResolution != 1;
	Reporting::UpdateConfig();
	return UI::EVENT_DONE;
}

UI::EventReturn GameSettingsScreen::OnHwScaleChange(UI::EventParams &e) {
	RecreateActivity();
	return UI::EVENT_DONE;
}

UI::EventReturn GameSettingsScreen::OnDumpNextFrameToLog(UI::EventParams &e) {
	if (gpu) {
		gpu->DumpNextFrame();
	}
	return UI::EVENT_DONE;
}

void GameSettingsScreen::update() {
	UIScreen::update();

	if (g_Config.iForceMaxEmulatedFPS == 60 || g_Config.iForceMaxEmulatedFPS == 0)
		g_Config.iForceMaxEmulatedFPS = cap60FPS_ ? 60 : 0;
	else
		cap60FPS_ = false;

	g_Config.iFpsLimit = (iAlternateSpeedPercent_ * 60) / 100;

	bool vertical = UseVerticalLayout();
	if (vertical != lastVertical_) {
		RecreateViews();
		lastVertical_ = vertical;
	}
}

void GameSettingsScreen::onFinish(DialogResult result) {
	if (g_Config.bEnableSound) {
		if (PSP_IsInited() && !IsAudioInitialised())
			Audio_Init();
	}

	Reporting::Enable(enableReports_, "report.ppsspp.org");
	Reporting::UpdateConfig();
	g_Config.Save();
	if (editThenRestore_) {
		g_Config.unloadGameConfig();
	}

	host->UpdateUI();

	KeyMap::UpdateNativeMenuKeys();

	// Wipe some caches after potentially changing settings.
	NativeMessageReceived("gpu_resized", "");
	NativeMessageReceived("gpu_clearCache", "");
}

void GameSettingsScreen::CallbackRenderingBackend(bool yes) {
	// If the user ends up deciding not to restart, set the config back to the current backend
	// so it doesn't get switched by accident.
	if (yes) {
		// Extra save here to make sure the choice really gets saved even if there are shutdown bugs in
		// the GPU backend code.
		g_Config.Save();
		System_SendMessage("graphics_restart", "");
	} else {
		g_Config.iGPUBackend = (int)GetGPUBackend();
	}
}

UI::EventReturn GameSettingsScreen::OnRenderingBackend(UI::EventParams &e) {
	I18NCategory *di = GetI18NCategory("Dialog");

	// It only makes sense to show the restart prompt if the backend was actually changed.
	if (g_Config.iGPUBackend != (int)GetGPUBackend()) {
		screenManager()->push(new PromptScreen(di->T("ChangingGPUBackends", "Changing GPU backends requires PPSSPP to restart. Restart now?"), di->T("Yes"), di->T("No"),
			std::bind(&GameSettingsScreen::CallbackRenderingBackend, this, std::placeholders::_1)));
	}
	return UI::EVENT_DONE;
}

UI::EventReturn GameSettingsScreen::OnChangeNickname(UI::EventParams &e) {
#if PPSSPP_PLATFORM(WINDOWS) || defined(USING_QT_UI)
	const size_t name_len = 256;

	char name[name_len];
	memset(name, 0, sizeof(name));

	if (System_InputBoxGetString("Enter a new PSP nickname", g_Config.sNickName.c_str(), name, name_len)) {
		g_Config.sNickName = StripSpaces(name);
	}
#elif defined(__ANDROID__)
	// TODO: The return value is handled in NativeApp::inputbox_completed. This is horrific.
	System_SendMessage("inputbox", ("nickname:" + g_Config.sNickName).c_str());
#endif
	return UI::EVENT_DONE;
}

UI::EventReturn GameSettingsScreen::OnChangeproAdhocServerAddress(UI::EventParams &e) {
#if PPSSPP_PLATFORM(WINDOWS) || defined(USING_QT_UI)
	if (!g_Config.bFullScreen) {
		const size_t name_len = 256;

		char name[name_len];
		memset(name, 0, sizeof(name));

		if (System_InputBoxGetString("Enter an IP address", g_Config.proAdhocServer.c_str(), name, name_len)) {
			std::string stripped = StripSpaces(name);
			g_Config.proAdhocServer = stripped;
		}
	}
	else
		screenManager()->push(new ProAdhocServerScreen);
#elif defined(__ANDROID__)
	System_SendMessage("inputbox", ("IP:" + g_Config.proAdhocServer).c_str());
#else
	screenManager()->push(new ProAdhocServerScreen);
#endif

	return UI::EVENT_DONE;
}

UI::EventReturn GameSettingsScreen::OnChangeMacAddress(UI::EventParams &e) {
	g_Config.sMACAddress = CreateRandMAC();

	return UI::EVENT_DONE;
}

UI::EventReturn GameSettingsScreen::OnComboKey(UI::EventParams &e) {
	screenManager()->push(new Combo_keyScreen(&g_Config.iComboMode));
	return UI::EVENT_DONE;
}

UI::EventReturn GameSettingsScreen::OnLanguage(UI::EventParams &e) {
	I18NCategory *dev = GetI18NCategory("Developer");
	auto langScreen = new NewLanguageScreen(dev->T("Language"));
	langScreen->OnChoice.Handle(this, &GameSettingsScreen::OnLanguageChange);
	if (e.v)
		langScreen->SetPopupOrigin(e.v);
	screenManager()->push(langScreen);
	return UI::EVENT_DONE;
}

UI::EventReturn GameSettingsScreen::OnLanguageChange(UI::EventParams &e) {
	screenManager()->RecreateAllViews();

	if (host) {
		host->UpdateUI();
	}
	return UI::EVENT_DONE;
}

UI::EventReturn GameSettingsScreen::OnPostProcShader(UI::EventParams &e) {
	I18NCategory *gr = GetI18NCategory("Graphics");
	auto procScreen = new PostProcScreen(gr->T("Postprocessing Shader"));
	procScreen->OnChoice.Handle(this, &GameSettingsScreen::OnPostProcShaderChange);
	if (e.v)
		procScreen->SetPopupOrigin(e.v);
	screenManager()->push(procScreen);
	return UI::EVENT_DONE;
}

UI::EventReturn GameSettingsScreen::OnPostProcShaderChange(UI::EventParams &e) {
	NativeMessageReceived("gpu_resized", "");
	return UI::EVENT_DONE;
}

UI::EventReturn GameSettingsScreen::OnDeveloperTools(UI::EventParams &e) {
	screenManager()->push(new DeveloperToolsScreen());
	return UI::EVENT_DONE;
}

UI::EventReturn GameSettingsScreen::OnOtherSettings(UI::EventParams &e) {
	screenManager()->push(new OtherSettingsScreen());
	return UI::EVENT_DONE;
}

UI::EventReturn GameSettingsScreen::OnRemoteISO(UI::EventParams &e) {
	screenManager()->push(new RemoteISOScreen());
	return UI::EVENT_DONE;
}

UI::EventReturn GameSettingsScreen::OnControlMapping(UI::EventParams &e) {
	screenManager()->push(new ControlMappingScreen());
	return UI::EVENT_DONE;
}

UI::EventReturn GameSettingsScreen::OnTouchControlLayout(UI::EventParams &e) {
	screenManager()->push(new TouchControlLayoutScreen());
	return UI::EVENT_DONE;
}

//when the tilt event type is modified, we need to reset all tilt settings.
//refer to the ResetTiltEvents() function for a detailed explanation.
UI::EventReturn GameSettingsScreen::OnTiltTypeChange(UI::EventParams &e){
	TiltEventProcessor::ResetTiltEvents();
	return UI::EVENT_DONE;
};

UI::EventReturn GameSettingsScreen::OnTiltCustomize(UI::EventParams &e){
	screenManager()->push(new TiltAnalogSettingsScreen());
	return UI::EVENT_DONE;
};

UI::EventReturn GameSettingsScreen::OnSavedataManager(UI::EventParams &e) {
	auto saveData = new SavedataScreen("");
	screenManager()->push(saveData);
	return UI::EVENT_DONE;
}

UI::EventReturn GameSettingsScreen::OnSysInfo(UI::EventParams &e) {
	screenManager()->push(new SystemInfoScreen());
	return UI::EVENT_DONE;
}

void DeveloperToolsScreen::CreateViews() {
	using namespace UI;
	root_ = new LinearLayout(ORIENT_VERTICAL, new LayoutParams(FILL_PARENT, FILL_PARENT));
	ScrollView *settingsScroll = new ScrollView(ORIENT_VERTICAL, new LinearLayoutParams(1.0f));
	settingsScroll->SetTag("DevToolsSettings");
	root_->Add(settingsScroll);

	I18NCategory *di = GetI18NCategory("Dialog");
	I18NCategory *dev = GetI18NCategory("Developer");
	I18NCategory *gr = GetI18NCategory("Graphics");
	I18NCategory *a = GetI18NCategory("Audio");
	I18NCategory *sy = GetI18NCategory("System");

	AddStandardBack(root_);

	LinearLayout *list = settingsScroll->Add(new LinearLayout(ORIENT_VERTICAL, new LinearLayoutParams(1.0f)));
	list->SetSpacing(0);
	list->Add(new ItemHeader(sy->T("General")));

	bool canUseJit = true;
	// iOS can now use JIT on all modes, apparently.
	// The bool may come in handy for future non-jit platforms though (UWP XB1?)

	static const char *cpuCores[] = { "Interpreter", "Dynarec (JIT)", "IR Interpreter" };
	PopupMultiChoice *core = list->Add(new PopupMultiChoice(&g_Config.iCpuCore, gr->T("CPU Core"), cpuCores, 0, ARRAY_SIZE(cpuCores), sy->GetName(), screenManager()));
	core->OnChoice.Handle(this, &DeveloperToolsScreen::OnJitAffectingSetting);
	if (!canUseJit) {
		core->HideChoice(1);
	}

	list->Add(new CheckBox(&g_Config.bShowDeveloperMenu, dev->T("Show Developer Menu")));
	list->Add(new CheckBox(&g_Config.bDumpDecryptedEboot, dev->T("Dump Decrypted Eboot", "Dump Decrypted EBOOT.BIN (If Encrypted) When Booting Game")));

#if !PPSSPP_PLATFORM(UWP)
	Choice *cpuTests = new Choice(dev->T("Run CPU Tests"));
	list->Add(cpuTests)->OnClick.Handle(this, &DeveloperToolsScreen::OnRunCPUTests);

#ifdef IOS
	const std::string testDirectory = g_Config.flash0Directory + "../";
#else
	const std::string testDirectory = g_Config.memStickDirectory;
#endif
	if (!File::Exists(testDirectory + "pspautotests/tests/")) {
		cpuTests->SetEnabled(false);
	}
#endif

	list->Add(new CheckBox(&g_Config.bEnableLogging, dev->T("Enable Logging")))->OnClick.Handle(this, &DeveloperToolsScreen::OnLoggingChanged);
	list->Add(new CheckBox(&g_Config.bLogFrameDrops, dev->T("Log Dropped Frame Statistics")));
	list->Add(new Choice(dev->T("Logging Channels")))->OnClick.Handle(this, &DeveloperToolsScreen::OnLogConfig);
	list->Add(new ItemHeader(dev->T("Language")));
	list->Add(new Choice(dev->T("Load language ini")))->OnClick.Handle(this, &DeveloperToolsScreen::OnLoadLanguageIni);
	list->Add(new Choice(dev->T("Save language ini")))->OnClick.Handle(this, &DeveloperToolsScreen::OnSaveLanguageIni);
	list->Add(new ItemHeader(dev->T("Texture Replacement")));
	list->Add(new CheckBox(&g_Config.bSaveNewTextures, dev->T("Save new textures")));
	list->Add(new CheckBox(&g_Config.bReplaceTextures, dev->T("Replace textures")));
#if !defined(MOBILE_DEVICE)
	Choice *createTextureIni = list->Add(new Choice(dev->T("Create/Open textures.ini file for current game")));
	createTextureIni->OnClick.Handle(this, &DeveloperToolsScreen::OnOpenTexturesIniFile);
	if (!PSP_IsInited()) {
		createTextureIni->SetEnabled(false);
	}
#endif
}

void DeveloperToolsScreen::onFinish(DialogResult result) {
	g_Config.Save();
}


void OtherSettingsScreen::CreateViews() {
	using namespace UI;
	root_ = new LinearLayout(ORIENT_VERTICAL, new LayoutParams(FILL_PARENT, FILL_PARENT));
	ScrollView *settingsScroll = new ScrollView(ORIENT_VERTICAL, new LinearLayoutParams(1.0f));
	settingsScroll->SetTag("OtherSettings");
	root_->Add(settingsScroll);

	I18NCategory *gr = GetI18NCategory("Graphics");
	I18NCategory *sy = GetI18NCategory("System");

	AddStandardBack(root_);

	LinearLayout *list = settingsScroll->Add(new LinearLayout(ORIENT_VERTICAL, new LinearLayoutParams(1.0f)));
	list->SetSpacing(0);

	list->Add(new ItemHeader(sy->T("Settings that should not be changed by most users")));
	list->Add(new CheckBox(&g_Config.bEncryptSave, sy->T("Encrypt savedata")));
	list->Add(new CheckBox(&g_Config.bSavedataUpgrade, sy->T("Allow savedata with wrong encryption(unsafe workaround for outdated PSP savedata)")));
	list->Add(new CheckBox(&g_Config.bFrameSkipUnthrottle, gr->T("Frameskip unthrottle(good for CPU benchmark)")));
	list->Add(new CheckBox(&g_Config.bTrueColor, gr->T("True Color(Disable to get PSP colors)")));
	PopupSliderChoice *emulatedSpeed = list->Add(new PopupSliderChoice(&g_Config.iForceMaxEmulatedFPS, 0, 60, gr->T("Force Max Emulated FPS(affects speed in most games!)"), 1, screenManager(), gr->T("FPS, 0:Disabled")));
	emulatedSpeed->SetFormat("%i FPS");
	emulatedSpeed->SetZeroLabel(gr->T("Disabled"));
	list->Add(new CheckBox(&g_Config.bShowFrameProfiler, gr->T("Display frame profiler(heavy!)")));
	list->Add(new CheckBox(&g_Config.bSimpleFrameStats, gr->T("Display simple frame stats(heavy!)")));
}

void OtherSettingsScreen::onFinish(DialogResult result) {
	g_Config.Save();
}

void GameSettingsScreen::CallbackRestoreDefaults(bool yes) {
	if (yes)
		g_Config.RestoreDefaults();
	host->UpdateUI();
}

UI::EventReturn GameSettingsScreen::OnRestoreDefaultSettings(UI::EventParams &e) {
	I18NCategory *dev = GetI18NCategory("Developer");
	I18NCategory *di = GetI18NCategory("Dialog");
	if (g_Config.bGameSpecific)
	{
		screenManager()->push(
			new PromptScreen(dev->T("RestoreGameDefaultSettings", "Are you sure you want to restore the game-specific settings back to the ppsspp defaults?\n"), di->T("OK"), di->T("Cancel"),
			std::bind(&GameSettingsScreen::CallbackRestoreDefaults, this, std::placeholders::_1)));
	}
	else
	{
		screenManager()->push(
			new PromptScreen(dev->T("RestoreDefaultSettings", "Are you sure you want to restore all settings(except control mapping)\nback to their defaults?\nYou can't undo this.\nPlease restart PPSSPP after restoring settings."), di->T("OK"), di->T("Cancel"),
			std::bind(&GameSettingsScreen::CallbackRestoreDefaults, this, std::placeholders::_1)));
	}

	return UI::EVENT_DONE;
}

UI::EventReturn DeveloperToolsScreen::OnLoggingChanged(UI::EventParams &e) {
	host->ToggleDebugConsoleVisibility();
	return UI::EVENT_DONE;
}

UI::EventReturn DeveloperToolsScreen::OnRunCPUTests(UI::EventParams &e) {
#if !PPSSPP_PLATFORM(UWP)
	RunTests();
#endif
	return UI::EVENT_DONE;
}

UI::EventReturn DeveloperToolsScreen::OnSaveLanguageIni(UI::EventParams &e) {
	i18nrepo.SaveIni(g_Config.sLanguageIni);
	return UI::EVENT_DONE;
}

UI::EventReturn DeveloperToolsScreen::OnLoadLanguageIni(UI::EventParams &e) {
	i18nrepo.LoadIni(g_Config.sLanguageIni);
	return UI::EVENT_DONE;
}

UI::EventReturn DeveloperToolsScreen::OnOpenTexturesIniFile(UI::EventParams &e) {
	std::string gameID = g_paramSFO.GetDiscID();
	std::string texturesDirectory = GetSysDirectory(DIRECTORY_TEXTURES) + gameID + "/";
	bool enabled_ = !gameID.empty();
	if (enabled_) {
		if (!File::Exists(texturesDirectory)) {
			File::CreateFullPath(texturesDirectory);
		}
		if (!File::Exists(texturesDirectory + "textures.ini")) {
			FILE *f = File::OpenCFile(texturesDirectory + "textures.ini", "wb");
			if (f) {
				fwrite("\xEF\xBB\xBF", 0, 3, f);
				fclose(f);
				// Let's also write some defaults
				std::fstream fs;
				File::OpenCPPFile(fs, texturesDirectory + "textures.ini", std::ios::out | std::ios::ate);
				fs << "# This file is optional\n";
				fs << "# for syntax explanation check:\n";
				fs << "# - https://github.com/hrydgard/ppsspp/pull/8715 \n";
				fs << "# - https://github.com/hrydgard/ppsspp/pull/8792 \n";
				fs << "[options]\n";
				fs << "version = 1\n";
				fs << "hash = quick\n";
				fs << "\n";
				fs << "[hashes]\n";
				fs << "\n";
				fs << "[hashranges]\n";
				fs.close();
			}
		}
		enabled_ = File::Exists(texturesDirectory + "textures.ini");
	}
	if (enabled_) {
		File::openIniFile(texturesDirectory + "textures.ini");
	}
	return UI::EVENT_DONE;
}

UI::EventReturn DeveloperToolsScreen::OnLogConfig(UI::EventParams &e) {
	screenManager()->push(new LogConfigScreen());
	return UI::EVENT_DONE;
}

UI::EventReturn DeveloperToolsScreen::OnJitAffectingSetting(UI::EventParams &e) {
	NativeMessageReceived("clear jit", "");
	return UI::EVENT_DONE;
}

void ProAdhocServerScreen::CreateViews() {
	using namespace UI;
	I18NCategory *sy = GetI18NCategory("System");
	I18NCategory *di = GetI18NCategory("Dialog");

	tempProAdhocServer = g_Config.proAdhocServer;
	root_ = new AnchorLayout(new LayoutParams(FILL_PARENT, FILL_PARENT));
	LinearLayout *leftColumn = new LinearLayout(ORIENT_VERTICAL, new LinearLayoutParams(FILL_PARENT, FILL_PARENT));

	leftColumn->Add(new ItemHeader(sy->T("proAdhocServer Address:")));
	addrView_ = new TextView(tempProAdhocServer, ALIGN_LEFT, false);
	leftColumn->Add(addrView_);
	LinearLayout *rightColumn = new LinearLayout(ORIENT_HORIZONTAL, new AnchorLayoutParams(0, 120, 10, NONE, NONE,10));
	rightColumn->Add(new Button("0"))->OnClick.Handle(this, &ProAdhocServerScreen::On0Click);
	rightColumn->Add(new Button("1"))->OnClick.Handle(this, &ProAdhocServerScreen::On1Click);
	rightColumn->Add(new Button("2"))->OnClick.Handle(this, &ProAdhocServerScreen::On2Click);
	rightColumn->Add(new Button("3"))->OnClick.Handle(this, &ProAdhocServerScreen::On3Click);
	rightColumn->Add(new Button("4"))->OnClick.Handle(this, &ProAdhocServerScreen::On4Click);
	rightColumn->Add(new Button("5"))->OnClick.Handle(this, &ProAdhocServerScreen::On5Click);
	rightColumn->Add(new Button("6"))->OnClick.Handle(this, &ProAdhocServerScreen::On6Click);
	rightColumn->Add(new Button("7"))->OnClick.Handle(this, &ProAdhocServerScreen::On7Click);
	rightColumn->Add(new Button("8"))->OnClick.Handle(this, &ProAdhocServerScreen::On8Click);
	rightColumn->Add(new Button("9"))->OnClick.Handle(this, &ProAdhocServerScreen::On9Click);
	rightColumn->Add(new Button("."))->OnClick.Handle(this, &ProAdhocServerScreen::OnPointClick);
	rightColumn->Add(new Button(di->T("Delete")))->OnClick.Handle(this, &ProAdhocServerScreen::OnDeleteClick);
	rightColumn->Add(new Button(di->T("Delete all")))->OnClick.Handle(this, &ProAdhocServerScreen::OnDeleteAllClick);
	rightColumn->Add(new Button(di->T("OK")))->OnClick.Handle(this, &ProAdhocServerScreen::OnOKClick);
	rightColumn->Add(new Button(di->T("Cancel")))->OnClick.Handle(this, &ProAdhocServerScreen::OnCancelClick);
	root_->Add(leftColumn);
	root_->Add(rightColumn);
}

UI::EventReturn ProAdhocServerScreen::On0Click(UI::EventParams &e) {
	if (tempProAdhocServer.length() > 0)
		tempProAdhocServer.append("0");
	addrView_->SetText(tempProAdhocServer);
	return UI::EVENT_DONE;
}

UI::EventReturn ProAdhocServerScreen::On1Click(UI::EventParams &e) {
	tempProAdhocServer.append("1");
	addrView_->SetText(tempProAdhocServer);
	return UI::EVENT_DONE;
}

UI::EventReturn ProAdhocServerScreen::On2Click(UI::EventParams &e) {
	tempProAdhocServer.append("2");
	addrView_->SetText(tempProAdhocServer);
	return UI::EVENT_DONE;
}

UI::EventReturn ProAdhocServerScreen::On3Click(UI::EventParams &e) {
	tempProAdhocServer.append("3");
	addrView_->SetText(tempProAdhocServer);
	return UI::EVENT_DONE;
}

UI::EventReturn ProAdhocServerScreen::On4Click(UI::EventParams &e) {
	tempProAdhocServer.append("4");
	addrView_->SetText(tempProAdhocServer);
	return UI::EVENT_DONE;
}

UI::EventReturn ProAdhocServerScreen::On5Click(UI::EventParams &e) {
	tempProAdhocServer.append("5");
	addrView_->SetText(tempProAdhocServer);
	return UI::EVENT_DONE;
}

UI::EventReturn ProAdhocServerScreen::On6Click(UI::EventParams &e) {
	tempProAdhocServer.append("6");
	addrView_->SetText(tempProAdhocServer);
	return UI::EVENT_DONE;
}

UI::EventReturn ProAdhocServerScreen::On7Click(UI::EventParams &e) {
	tempProAdhocServer.append("7");
	addrView_->SetText(tempProAdhocServer);
	return UI::EVENT_DONE;
}

UI::EventReturn ProAdhocServerScreen::On8Click(UI::EventParams &e) {
	tempProAdhocServer.append("8");
	addrView_->SetText(tempProAdhocServer);
	return UI::EVENT_DONE;
}

UI::EventReturn ProAdhocServerScreen::On9Click(UI::EventParams &e) {
	tempProAdhocServer.append("9");
	addrView_->SetText(tempProAdhocServer);
	return UI::EVENT_DONE;
}


UI::EventReturn ProAdhocServerScreen::OnPointClick(UI::EventParams &e) {
	if (tempProAdhocServer.length() > 0 && tempProAdhocServer.at(tempProAdhocServer.length() - 1) != '.')
		tempProAdhocServer.append(".");
	addrView_->SetText(tempProAdhocServer);
	return UI::EVENT_DONE;
}

UI::EventReturn ProAdhocServerScreen::OnDeleteClick(UI::EventParams &e) {
	if (tempProAdhocServer.length() > 0)
		tempProAdhocServer.erase(tempProAdhocServer.length() -1, 1);
	addrView_->SetText(tempProAdhocServer);
	return UI::EVENT_DONE;
}

UI::EventReturn ProAdhocServerScreen::OnDeleteAllClick(UI::EventParams &e) {
	tempProAdhocServer = "";
	addrView_->SetText(tempProAdhocServer);
	return UI::EVENT_DONE;
}

UI::EventReturn ProAdhocServerScreen::OnOKClick(UI::EventParams &e) {
	g_Config.proAdhocServer = StripSpaces(tempProAdhocServer);
	UIScreen::OnBack(e);
	return UI::EVENT_DONE;
}

UI::EventReturn ProAdhocServerScreen::OnCancelClick(UI::EventParams &e) {
	tempProAdhocServer = g_Config.proAdhocServer;
	UIScreen::OnBack(e);
	return UI::EVENT_DONE;
}

SettingInfoMessage::SettingInfoMessage(int align, UI::AnchorLayoutParams *lp)
	: UI::LinearLayout(UI::ORIENT_HORIZONTAL, lp) {
	using namespace UI;
	SetSpacing(0.0f);
	Add(new UI::Spacer(10.0f));
	text_ = Add(new UI::TextView("", align, false, new LinearLayoutParams(1.0, Margins(0, 10))));
	text_->SetTag("TEST?");
	Add(new UI::Spacer(10.0f));
}

void SettingInfoMessage::Show(const std::string &text, UI::View *refView) {
	if (refView) {
		Bounds b = refView->GetBounds();
		const UI::AnchorLayoutParams *lp = GetLayoutParams()->As<UI::AnchorLayoutParams>();
		if (b.y >= cutOffY_) {
			ReplaceLayoutParams(new UI::AnchorLayoutParams(lp->width, lp->height, lp->left, 80.0f, lp->right, lp->bottom, lp->center));
		} else {
			ReplaceLayoutParams(new UI::AnchorLayoutParams(lp->width, lp->height, lp->left, dp_yres - 80.0f - 40.0f, lp->right, lp->bottom, lp->center));
		}
	}
	text_->SetText(text);
	timeShown_ = time_now_d();
}

void SettingInfoMessage::Draw(UIContext &dc) {
	static const double FADE_TIME = 1.0;
	static const float MAX_ALPHA = 0.9f;

	// Let's show longer messages for more time (guesstimate at reading speed.)
	// Note: this will give multibyte characters more time, but they often have shorter words anyway.
	double timeToShow = std::max(1.5, text_->GetText().size() * 0.05);

	double sinceShow = time_now_d() - timeShown_;
	float alpha = MAX_ALPHA;
	if (timeShown_ == 0.0 || sinceShow > timeToShow + FADE_TIME) {
		alpha = 0.0f;
	} else if (sinceShow > timeToShow) {
		alpha = MAX_ALPHA - MAX_ALPHA * (float)((sinceShow - timeToShow) / FADE_TIME);
	}

	if (alpha >= 0.1f) {
		UI::Style style = dc.theme->popupTitle;
		style.background.color = colorAlpha(style.background.color, alpha - 0.1f);
		dc.FillRect(style.background, bounds_);
	}

	text_->SetTextColor(whiteAlpha(alpha));
	ViewGroup::Draw(dc);
}<|MERGE_RESOLUTION|>--- conflicted
+++ resolved
@@ -196,25 +196,18 @@
 #ifndef IOS
 		vulkanAvailable = VulkanMayBeAvailable();
 #endif
-<<<<<<< HEAD
 		if (!vulkanAvailable) {
 			renderingBackendChoice->HideChoice(3);
 		}
 	
-		static const char *renderingMode[] = { "Non-Buffered Rendering", "Buffered Rendering", "Read Framebuffers To Memory (CPU)", "Read Framebuffers To Memory (GPU)" };
+		static const char *renderingMode[] = { "Non-Buffered Rendering", "Buffered Rendering"};
 		PopupMultiChoice *renderingModeChoice = graphicsSettings->Add(new PopupMultiChoice(&g_Config.iRenderingMode, gr->T("Mode"), renderingMode, 0, ARRAY_SIZE(renderingMode), gr->GetName(), screenManager()));
 		renderingModeChoice->OnChoice.Add([=](EventParams &e) {
 			switch (g_Config.iRenderingMode) {
 			case FB_NON_BUFFERED_MODE:
-				settingInfo_->Show(gr->T("RenderingMode NonBuffered Tip", "Faster, but nothing may draw in some games"), e.v);
+				settingInfo_->Show(gr->T("RenderingMode NonBuffered Tip", "Faster, but graphics may be missing in some games"), e.v);
 				break;
 			case FB_BUFFERED_MODE:
-				break;
-#ifndef USING_GLES2
-			case FB_READFBOMEMORY_CPU:
-#endif
-			case FB_READFBOMEMORY_GPU:
-				settingInfo_->Show(gr->T("RenderingMode ReadFromMemory Tip", "Causes crashes in many games, not recommended"), e.v);
 				break;
 			}
 			return UI::EVENT_CONTINUE;
@@ -228,33 +221,6 @@
 			return UI::EVENT_CONTINUE;
 		});
 		blockTransfer->SetDisabledPtr(&g_Config.bSoftwareRendering);
-=======
-	if (!vulkanAvailable) {
-		renderingBackendChoice->HideChoice(3);
-	}
-
-	static const char *renderingMode[] = { "Non-Buffered Rendering", "Buffered Rendering"};
-	PopupMultiChoice *renderingModeChoice = graphicsSettings->Add(new PopupMultiChoice(&g_Config.iRenderingMode, gr->T("Mode"), renderingMode, 0, ARRAY_SIZE(renderingMode), gr->GetName(), screenManager()));
-	renderingModeChoice->OnChoice.Add([=](EventParams &e) {
-		switch (g_Config.iRenderingMode) {
-		case FB_NON_BUFFERED_MODE:
-			settingInfo_->Show(gr->T("RenderingMode NonBuffered Tip", "Faster, but graphics may be missing in some games"), e.v);
-			break;
-		case FB_BUFFERED_MODE:
-			break;
-		}
-		return UI::EVENT_CONTINUE;
-	});
-	renderingModeChoice->OnChoice.Handle(this, &GameSettingsScreen::OnRenderingMode);
-	renderingModeChoice->SetDisabledPtr(&g_Config.bSoftwareRendering);
-	CheckBox *blockTransfer = graphicsSettings->Add(new CheckBox(&g_Config.bBlockTransferGPU, gr->T("Simulate Block Transfer", "Simulate Block Transfer")));
-	blockTransfer->OnClick.Add([=](EventParams &e) {
-		if (!g_Config.bBlockTransferGPU)
-			settingInfo_->Show(gr->T("BlockTransfer Tip", "Some games require this to be On for correct graphics"), e.v);
-		return UI::EVENT_CONTINUE;
-	});
-	blockTransfer->SetDisabledPtr(&g_Config.bSoftwareRendering);
->>>>>>> 43166c47
 
 		bool showSoftGPU = true;
 #ifdef MOBILE_DEVICE
