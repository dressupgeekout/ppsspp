// Copyright (c) 2013- PPSSPP Project.

// This program is free software: you can redistribute it and/or modify
// it under the terms of the GNU General Public License as published by
// the Free Software Foundation, version 2.0 or later versions.

// This program is distributed in the hope that it will be useful,
// but WITHOUT ANY WARRANTY; without even the implied warranty of
// MERCHANTABILITY or FITNESS FOR A PARTICULAR PURPOSE.  See the
// GNU General Public License 2.0 for more details.

// A copy of the GPL 2.0 should have been included with the program.
// If not, see http://www.gnu.org/licenses/

// Official git repository and contact information can be found at
// https://github.com/hrydgard/ppsspp and http://www.ppsspp.org/.

#include "ppsspp_config.h"

#include <algorithm>
#include <functional>

#include "Common/Render/DrawBuffer.h"
#include "Common/UI/Context.h"
#include "Common/UI/View.h"
#include "Common/UI/ViewGroup.h"
#include "Common/UI/UI.h"

#include "Common/System/Display.h"
#include "Common/System/NativeApp.h"
#include "Common/System/System.h"
#include "Common/Math/curves.h"
#include "Common/File/VFS/VFS.h"

#include "Common/Data/Color/RGBAUtil.h"
#include "Common/Data/Text/I18n.h"
#include "Common/Data/Random/Rng.h"
#include "Common/TimeUtil.h"
#include "Common/File/FileUtil.h"
#include "Core/Config.h"
#include "Core/Host.h"
#include "Core/System.h"
#include "Core/MIPS/JitCommon/JitCommon.h"
#include "Core/HLE/sceUtility.h"
#include "GPU/GPUState.h"
#include "GPU/Common/PostShader.h"

#include "UI/ControlMappingScreen.h"
#include "UI/DisplayLayoutScreen.h"
#include "UI/EmuScreen.h"
#include "UI/GameInfoCache.h"
#include "UI/GameSettingsScreen.h"
#include "UI/MainScreen.h"
#include "UI/MiscScreens.h"

#ifdef _MSC_VER
#pragma execution_character_set("utf-8")
#endif

static const ImageID symbols[4] = {
	ImageID("I_CROSS"),
	ImageID("I_CIRCLE"),
	ImageID("I_SQUARE"),
	ImageID("I_TRIANGLE"),
};

static const uint32_t colors[4] = {
	0xC0FFFFFF,
	0xC0FFFFFF,
	0xC0FFFFFF,
	0xC0FFFFFF,
};

static std::unique_ptr<ManagedTexture> bgTexture;

static bool backgroundInited;

void UIBackgroundInit(UIContext &dc) {
	const std::string bgPng = GetSysDirectory(DIRECTORY_SYSTEM) + "background.png";
	const std::string bgJpg = GetSysDirectory(DIRECTORY_SYSTEM) + "background.jpg";
	if (File::Exists(bgPng) || File::Exists(bgJpg)) {
		const std::string &bgFile = File::Exists(bgPng) ? bgPng : bgJpg;
		bgTexture = CreateTextureFromFile(dc.GetDrawContext(), bgFile.c_str(), DETECT, true);
	}
}

void UIBackgroundShutdown() {
	bgTexture.reset(nullptr);
	backgroundInited = false;
}

void DrawBackground(UIContext &dc, float alpha) {
	if (!backgroundInited) {
		UIBackgroundInit(dc);
		backgroundInited = true;
	}

	static float xbase[100] = {0};
	static float ybase[100] = {0};
	float xres = dc.GetBounds().w;
	float yres = dc.GetBounds().h;
	static int last_xres = 0;
	static int last_yres = 0;

	if (xbase[0] == 0.0f || last_xres != xres || last_yres != yres) {
		GMRng rng;
		for (int i = 0; i < 100; i++) {
			xbase[i] = rng.F() * xres;
			ybase[i] = rng.F() * yres;
		}
		last_xres = xres;
		last_yres = yres;
	}
	
	uint32_t bgColor = whiteAlpha(alpha);

	if (bgTexture != nullptr) {
		dc.Flush();
		dc.GetDrawContext()->BindTexture(0, bgTexture->GetTexture());
		dc.Draw()->DrawTexRect(dc.GetBounds(), 0, 0, 1, 1, bgColor);

		dc.Flush();
		dc.RebindTexture();
	} else {
		ImageID img = ImageID("I_BG");
		ui_draw2d.DrawImageStretch(img, dc.GetBounds(), bgColor);
	}

#if PPSSPP_PLATFORM(IOS)
	// iOS uses an old screenshot when restoring the task, so to avoid an ugly
	// jitter we accumulate time instead.
	static int frameCount = 0.0;
	frameCount++;
	double t = (double)frameCount / System_GetPropertyFloat(SYSPROP_DISPLAY_REFRESH_RATE);
#else
	double t = time_now_d();
#endif
	for (int i = 0; i < 100; i++) {
		float x = xbase[i] + dc.GetBounds().x;
		float y = ybase[i] + dc.GetBounds().y + 40 * cosf(i * 7.2f + t * 1.3f);
		float angle = (float)sin(i + t);
		int n = i & 3;
		ui_draw2d.DrawImageRotated(symbols[n], x, y, 1.0f, angle, colorAlpha(colors[n], alpha * 0.1f));
	}
}

void DrawGameBackground(UIContext &dc, const std::string &gamePath) {
	std::shared_ptr<GameInfo> ginfo;
	if (gamePath.size())
		ginfo = g_gameInfoCache->GetInfo(dc.GetDrawContext(), gamePath, GAMEINFO_WANTBG);
	dc.Flush();

	bool hasPic = false;
	double loadTime;
	if (ginfo && ginfo->pic1.texture) {
		dc.GetDrawContext()->BindTexture(0, ginfo->pic1.texture->GetTexture());
		loadTime = ginfo->pic1.timeLoaded;
		hasPic = true;
	} else if (ginfo && ginfo->pic0.texture) {
		dc.GetDrawContext()->BindTexture(0, ginfo->pic0.texture->GetTexture());
		loadTime = ginfo->pic0.timeLoaded;
		hasPic = true;
	}
	if (hasPic) {
		uint32_t color = whiteAlpha(ease((time_now_d() - loadTime) * 3)) & 0xFFc0c0c0;
		dc.Draw()->DrawTexRect(dc.GetBounds(), 0,0,1,1, color);
		dc.Flush();
		dc.RebindTexture();
	} else {
		::DrawBackground(dc, 1.0f);
		dc.RebindTexture();
		dc.Flush();
	}
}

void HandleCommonMessages(const char *message, const char *value, ScreenManager *manager, Screen *activeScreen) {
	bool isActiveScreen = manager->topScreen() == activeScreen;

	if (!strcmp(message, "clear jit")) {
		if (MIPSComp::jit && PSP_IsInited()) {
			MIPSComp::jit->ClearCache();
		}
		if (PSP_IsInited()) {
			currentMIPS->UpdateCore((CPUCore)g_Config.iCpuCore);
		}
	} else if (!strcmp(message, "control mapping") && isActiveScreen && activeScreen->tag() != "control mapping") {
		UpdateUIState(UISTATE_MENU);
		manager->push(new ControlMappingScreen());
	} else if (!strcmp(message, "display layout editor") && isActiveScreen && activeScreen->tag() != "display layout screen") {
		UpdateUIState(UISTATE_MENU);
		manager->push(new DisplayLayoutScreen());
	} else if (!strcmp(message, "settings") && isActiveScreen && activeScreen->tag() != "settings") {
		UpdateUIState(UISTATE_MENU);
		manager->push(new GameSettingsScreen(""));
	} else if (!strcmp(message, "language screen") && isActiveScreen) {
		auto dev = GetI18NCategory("Developer");
		auto langScreen = new NewLanguageScreen(dev->T("Language"));
		langScreen->OnChoice.Add([](UI::EventParams &) {
			NativeMessageReceived("recreateviews", "");
			if (host) {
				host->UpdateUI();
			}
			return UI::EVENT_DONE;
		});
		manager->push(langScreen);
	} else if (!strcmp(message, "window minimized")) {
		if (!strcmp(value, "true")) {
			gstate_c.skipDrawReason |= SKIPDRAW_WINDOW_MINIMIZED;
		} else {
			gstate_c.skipDrawReason &= ~SKIPDRAW_WINDOW_MINIMIZED;
		}
	}
}

void UIScreenWithBackground::DrawBackground(UIContext &dc) {
	::DrawBackground(dc, 1.0f);
	dc.Flush();
}

void UIScreenWithGameBackground::DrawBackground(UIContext &dc) {
	if (!gamePath_.empty()) {
		DrawGameBackground(dc, gamePath_);
	} else {
		::DrawBackground(dc, 1.0f);
		dc.Flush();
	}
}

void UIScreenWithGameBackground::sendMessage(const char *message, const char *value) {
	if (!strcmp(message, "settings") && screenManager()->topScreen() == this) {
		screenManager()->push(new GameSettingsScreen(gamePath_));
	} else {
		UIScreenWithBackground::sendMessage(message, value);
	}
}

void UIDialogScreenWithGameBackground::DrawBackground(UIContext &dc) {
	DrawGameBackground(dc, gamePath_);
}

void UIDialogScreenWithGameBackground::sendMessage(const char *message, const char *value) {
	if (!strcmp(message, "settings") && screenManager()->topScreen() == this) {
		screenManager()->push(new GameSettingsScreen(gamePath_));
	} else {
		UIDialogScreenWithBackground::sendMessage(message, value);
	}
}

void UIScreenWithBackground::sendMessage(const char *message, const char *value) {
	HandleCommonMessages(message, value, screenManager(), this);
}

void UIDialogScreenWithBackground::DrawBackground(UIContext &dc) {
	::DrawBackground(dc, 1.0f);
	dc.Flush();
}

void UIDialogScreenWithBackground::AddStandardBack(UI::ViewGroup *parent) {
	using namespace UI;
	auto di = GetI18NCategory("Dialog");
	parent->Add(new Choice(di->T("Back"), "", false, new AnchorLayoutParams(150, 64, 10, NONE, NONE, 10)))->OnClick.Handle<UIScreen>(this, &UIScreen::OnBack);
}

void UIDialogScreenWithBackground::sendMessage(const char *message, const char *value) {
	HandleCommonMessages(message, value, screenManager(), this);
}

PromptScreen::PromptScreen(std::string message, std::string yesButtonText, std::string noButtonText, std::function<void(bool)> callback)
		: message_(message), callback_(callback) {
	auto di = GetI18NCategory("Dialog");
	yesButtonText_ = di->T(yesButtonText.c_str());
	noButtonText_ = di->T(noButtonText.c_str());
}

void PromptScreen::CreateViews() {
	// Information in the top left.
	// Back button to the bottom left.
	// Scrolling action menu to the right.
	using namespace UI;

	Margins actionMenuMargins(0, 100, 15, 0);

	root_ = new LinearLayout(ORIENT_HORIZONTAL);

	ViewGroup *leftColumn = new AnchorLayout(new LinearLayoutParams(1.0f));
	root_->Add(leftColumn);

	float leftColumnWidth = dp_xres - actionMenuMargins.left - actionMenuMargins.right - 300.0f;
	leftColumn->Add(new TextView(message_, ALIGN_LEFT | FLAG_WRAP_TEXT, false, new AnchorLayoutParams(leftColumnWidth, WRAP_CONTENT, 10, 10, NONE, NONE)))->SetClip(false);

	ViewGroup *rightColumnItems = new LinearLayout(ORIENT_VERTICAL, new LinearLayoutParams(300, FILL_PARENT, actionMenuMargins));
	root_->Add(rightColumnItems);
	Choice *yesButton = rightColumnItems->Add(new Choice(yesButtonText_));
	yesButton->OnClick.Handle(this, &PromptScreen::OnYes);
	root_->SetDefaultFocusView(yesButton);
	if (!noButtonText_.empty())
		rightColumnItems->Add(new Choice(noButtonText_))->OnClick.Handle(this, &PromptScreen::OnNo);
}

UI::EventReturn PromptScreen::OnYes(UI::EventParams &e) {
	TriggerFinish(DR_OK);
	return UI::EVENT_DONE;
}

UI::EventReturn PromptScreen::OnNo(UI::EventParams &e) {
	TriggerFinish(DR_CANCEL);
	return UI::EVENT_DONE;
}

void PromptScreen::TriggerFinish(DialogResult result) {
	callback_(result == DR_OK || result == DR_YES);
	UIDialogScreenWithBackground::TriggerFinish(result);
}

PostProcScreen::PostProcScreen(const std::string &title, int id) : ListPopupScreen(title), id_(id) {
	auto ps = GetI18NCategory("PostShaders");
	ReloadAllPostShaderInfo();
	shaders_ = GetAllPostShaderInfo();
	std::vector<std::string> items;
	int selected = -1;
	for (int i = 0; i < (int)shaders_.size(); i++) {
		if (!shaders_[i].visible)
			continue;
		if (shaders_[i].section == g_Config.vPostShaderNames[id_])
			selected = i;
		items.push_back(ps->T(shaders_[i].section.c_str(), shaders_[i].name.c_str()));
	}
	adaptor_ = UI::StringVectorListAdaptor(items, selected);
}

void PostProcScreen::OnCompleted(DialogResult result) {
	if (result != DR_OK)
		return;
	g_Config.vPostShaderNames[id_] = shaders_[listView_->GetSelected()].section;
}

TextureShaderScreen::TextureShaderScreen(const std::string &title) : ListPopupScreen(title) {
	auto ps = GetI18NCategory("TextureShaders");
	ReloadAllPostShaderInfo();
	shaders_ = GetAllTextureShaderInfo();
	std::vector<std::string> items;
	int selected = -1;
	for (int i = 0; i < (int)shaders_.size(); i++) {
		if (shaders_[i].section == g_Config.sTextureShaderName)
			selected = i;
		items.push_back(ps->T(shaders_[i].section.c_str(), shaders_[i].name.c_str()));
	}
	adaptor_ = UI::StringVectorListAdaptor(items, selected);
}

void TextureShaderScreen::OnCompleted(DialogResult result) {
	if (result != DR_OK)
		return;
	g_Config.sTextureShaderName = shaders_[listView_->GetSelected()].section;
}

NewLanguageScreen::NewLanguageScreen(const std::string &title) : ListPopupScreen(title) {
	// Disable annoying encoding warning
#ifdef _MSC_VER
#pragma warning(disable:4566)
#endif
	langValuesMapping = GetLangValuesMapping();

	std::vector<FileInfo> tempLangs;
	VFSGetFileListing("lang", &tempLangs, "ini");
	std::vector<std::string> listing;
	int selected = -1;
	int counter = 0;
	for (size_t i = 0; i < tempLangs.size(); i++) {
		// Skip README
		if (tempLangs[i].name.find("README") != std::string::npos) {
			continue;
		}

		// We only support Arabic on platforms where we have support for the native text rendering
		// APIs, as proper Arabic support is way too difficult to implement ourselves.
#if !(defined(USING_QT_UI) || PPSSPP_PLATFORM(WINDOWS) || PPSSPP_PLATFORM(ANDROID))
		if (tempLangs[i].name.find("ar_AE") != std::string::npos) {
			continue;
		}

		if (tempLangs[i].name.find("fa_IR") != std::string::npos) {
			continue;
		}
#endif

		FileInfo lang = tempLangs[i];
		langs_.push_back(lang);

		std::string code;
		size_t dot = lang.name.find('.');
		if (dot != std::string::npos)
			code = lang.name.substr(0, dot);

		std::string buttonTitle = lang.name;

		if (!code.empty()) {
			if (langValuesMapping.find(code) == langValuesMapping.end()) {
				// No title found, show locale code
				buttonTitle = code;
			} else {
				buttonTitle = langValuesMapping[code].first;
			}
		}
		if (g_Config.sLanguageIni == code)
			selected = counter;
		listing.push_back(buttonTitle);
		counter++;
	}

	adaptor_ = UI::StringVectorListAdaptor(listing, selected);
}

void NewLanguageScreen::OnCompleted(DialogResult result) {
	if (result != DR_OK)
		return;
	std::string oldLang = g_Config.sLanguageIni;
	std::string iniFile = langs_[listView_->GetSelected()].name;

	size_t dot = iniFile.find('.');
	std::string code;
	if (dot != std::string::npos)
		code = iniFile.substr(0, dot);

	if (code.empty())
		return;

	g_Config.sLanguageIni = code;

	bool iniLoadedSuccessfully = false;
	// Allow the lang directory to be overridden for testing purposes (e.g. Android, where it's hard to 
	// test new languages without recompiling the entire app, which is a hassle).
	const std::string langOverridePath = GetSysDirectory(DIRECTORY_SYSTEM) + "lang/";

	// If we run into the unlikely case that "lang" is actually a file, just use the built-in translations.
	if (!File::Exists(langOverridePath) || !File::IsDirectory(langOverridePath))
		iniLoadedSuccessfully = i18nrepo.LoadIni(g_Config.sLanguageIni);
	else
		iniLoadedSuccessfully = i18nrepo.LoadIni(g_Config.sLanguageIni, langOverridePath);

	if (iniLoadedSuccessfully) {
		// Dunno what else to do here.
		if (langValuesMapping.find(code) == langValuesMapping.end()) {
			// Fallback to English
			g_Config.iLanguage = PSP_SYSTEMPARAM_LANGUAGE_ENGLISH;
		} else {
			g_Config.iLanguage = langValuesMapping[code].second;
		}
		RecreateViews();
	} else {
		g_Config.sLanguageIni = oldLang;
	}
}

void LogoScreen::Next() {
	if (!switched_) {
		switched_ = true;
		if (gotoGameSettings_) {
			if (boot_filename.size()) {
				screenManager()->switchScreen(new EmuScreen(boot_filename));
			} else {
				screenManager()->switchScreen(new MainScreen());
			}
			screenManager()->push(new GameSettingsScreen(boot_filename));
		} else if (boot_filename.size()) {
			screenManager()->switchScreen(new EmuScreen(boot_filename));
		} else {
			screenManager()->switchScreen(new MainScreen());
		}
	}
}

const float logoScreenSeconds = 2.5f;

LogoScreen::LogoScreen(bool gotoGameSettings)
	: gotoGameSettings_(gotoGameSettings) {
}

void LogoScreen::update() {
	UIScreen::update();
	double rate = std::max(30.0, (double)System_GetPropertyFloat(SYSPROP_DISPLAY_REFRESH_RATE));

	if ((double)frames_ / rate > logoScreenSeconds) {
		Next();
	}
	frames_++;
	sinceStart_ = (double)frames_ / rate;
}

void LogoScreen::sendMessage(const char *message, const char *value) {
	if (!strcmp(message, "boot") && screenManager()->topScreen() == this) {
		screenManager()->switchScreen(new EmuScreen(value));
	}
}

bool LogoScreen::key(const KeyInput &key) {
	if (key.deviceId != DEVICE_ID_MOUSE) {
		Next();
		return true;
	}
	return false;
}

bool LogoScreen::touch(const TouchInput &touch) {
	if (touch.flags & TOUCH_DOWN) {
		Next();
		return true;
	}
	return false;
}

void LogoScreen::render() {
	using namespace Draw;

	UIScreen::render();
	UIContext &dc = *screenManager()->getUIContext();

	const Bounds &bounds = dc.GetBounds();

	dc.Begin();

	float t = (float)sinceStart_ / (logoScreenSeconds / 3.0f);

	float alpha = t;
	if (t > 1.0f)
		alpha = 1.0f;
	float alphaText = alpha;
	if (t > 2.0f)
		alphaText = 3.0f - t;
	uint32_t textColor = colorAlpha(dc.theme->infoStyle.fgColor, alphaText);

	::DrawBackground(dc, alpha);

	auto cr = GetI18NCategory("PSPCredits");
	auto gr = GetI18NCategory("Graphics");
	char temp[256];
	// Manually formatting UTF-8 is fun.  \xXX doesn't work everywhere.
	snprintf(temp, sizeof(temp), "%s Henrik Rydg%c%crd", cr->T("created", "Created by"), 0xC3, 0xA5);
	dc.Draw()->DrawImage(ImageID("I_ICON"), bounds.centerX() - 120, bounds.centerY() - 30, 1.2f, textColor, ALIGN_CENTER);
	dc.Draw()->DrawImage(ImageID("I_LOGO"), bounds.centerX() + 40, bounds.centerY() - 30, 1.5f, textColor, ALIGN_CENTER);
	//dc.Draw()->DrawTextShadow(UBUNTU48, "PPSSPP", bounds.w / 2, bounds.h / 2 - 30, textColor, ALIGN_CENTER);
	dc.SetFontScale(1.0f, 1.0f);
	dc.SetFontStyle(dc.theme->uiFont);
	dc.DrawText(temp, bounds.centerX(), bounds.centerY() + 40, textColor, ALIGN_CENTER);
	dc.DrawText(cr->T("license", "Free Software under GPL 2.0+"), bounds.centerX(), bounds.centerY() + 70, textColor, ALIGN_CENTER);

	int ppsspp_org_y = bounds.h / 2 + 130;
	dc.DrawText("www.ppsspp.org", bounds.centerX(), ppsspp_org_y, textColor, ALIGN_CENTER);

#if (defined(_WIN32) && !PPSSPP_PLATFORM(UWP)) || PPSSPP_PLATFORM(ANDROID) || PPSSPP_PLATFORM(LINUX)
	// Draw the graphics API, except on UWP where it's always D3D11
	std::string apiName = screenManager()->getDrawContext()->GetInfoString(InfoField::APINAME);
#ifdef _DEBUG
	apiName += ", debug build";
#endif
	dc.DrawText(gr->T(apiName), bounds.centerX(), ppsspp_org_y + 50, textColor, ALIGN_CENTER);
#endif

	dc.Flush();
}

void CreditsScreen::CreateViews() {
	using namespace UI;
	auto di = GetI18NCategory("Dialog");
	auto cr = GetI18NCategory("PSPCredits");

	root_ = new AnchorLayout(new LayoutParams(FILL_PARENT, FILL_PARENT));
	Button *back = root_->Add(new Button(di->T("Back"), new AnchorLayoutParams(260, 64, NONE, NONE, 10, 10, false)));
	back->OnClick.Handle(this, &CreditsScreen::OnOK);
	root_->SetDefaultFocusView(back);

	root_->Add(new Button(cr->T("PPSSPP Forums"), new AnchorLayoutParams(260, 64, 10, NONE, NONE, 84, false)))->OnClick.Handle(this, &CreditsScreen::OnForums);
	root_->Add(new Button("www.ppsspp.org", new AnchorLayoutParams(260, 64, 10, NONE, NONE, 158, false)))->OnClick.Handle(this, &CreditsScreen::OnPPSSPPOrg);
	root_->Add(new Button(cr->T("Privacy Policy"), new AnchorLayoutParams(260, 64, 10, NONE, NONE, 232, false)))->OnClick.Handle(this, &CreditsScreen::OnPrivacy);
#ifdef __ANDROID__
	root_->Add(new Button(cr->T("Share PPSSPP"), new AnchorLayoutParams(260, 64, NONE, NONE, 10, 84, false)))->OnClick.Handle(this, &CreditsScreen::OnShare);
	root_->Add(new Button(cr->T("Twitter @PPSSPP_emu"), new AnchorLayoutParams(260, 64, NONE, NONE, 10, 154, false)))->OnClick.Handle(this, &CreditsScreen::OnTwitter);
#endif
<<<<<<< HEAD
	root_->Add(new ImageView(ImageID("I_ICON"), IS_DEFAULT, new AnchorLayoutParams(100, 64, 10, 10, NONE, NONE, false)));
=======
	if (System_GetPropertyBool(SYSPROP_APP_GOLD)) {
		root_->Add(new ImageView(ImageID("I_ICONGOLD"), "", IS_DEFAULT, new AnchorLayoutParams(100, 64, 10, 10, NONE, NONE, false)));
	} else {
		root_->Add(new ImageView(ImageID("I_ICON"), "", IS_DEFAULT, new AnchorLayoutParams(100, 64, 10, 10, NONE, NONE, false)));
	}
>>>>>>> 42186e8e
}

UI::EventReturn CreditsScreen::OnSupport(UI::EventParams &e) {
#ifdef __ANDROID__
	LaunchBrowser("market://details?id=org.ppsspp.ppssppgold");
#else
	LaunchBrowser("https://central.ppsspp.org/buygold");
#endif
	return UI::EVENT_DONE;
}

UI::EventReturn CreditsScreen::OnTwitter(UI::EventParams &e) {
#ifdef __ANDROID__
	System_SendMessage("showTwitter", "PPSSPP_emu");
#else
	LaunchBrowser("https://twitter.com/#!/PPSSPP_emu");
#endif
	return UI::EVENT_DONE;
}

UI::EventReturn CreditsScreen::OnPPSSPPOrg(UI::EventParams &e) {
	LaunchBrowser("https://www.ppsspp.org");
	return UI::EVENT_DONE;
}

UI::EventReturn CreditsScreen::OnPrivacy(UI::EventParams &e) {
	LaunchBrowser("https://www.ppsspp.org/privacy.html");
	return UI::EVENT_DONE;
}

UI::EventReturn CreditsScreen::OnForums(UI::EventParams &e) {
	LaunchBrowser("https://forums.ppsspp.org");
	return UI::EVENT_DONE;
}

UI::EventReturn CreditsScreen::OnShare(UI::EventParams &e) {
	auto cr = GetI18NCategory("PSPCredits");
	System_SendMessage("sharetext", cr->T("CheckOutPPSSPP", "Check out PPSSPP, the awesome PSP emulator: https://www.ppsspp.org/"));
	return UI::EVENT_DONE;
}

UI::EventReturn CreditsScreen::OnOK(UI::EventParams &e) {
	TriggerFinish(DR_OK);
	return UI::EVENT_DONE;
}

CreditsScreen::CreditsScreen() {
	startTime_ = time_now_d();
}

void CreditsScreen::update() {
	UIScreen::update();
	UpdateUIState(UISTATE_MENU);
}

void CreditsScreen::render() {
	UIScreen::render();

	auto cr = GetI18NCategory("PSPCredits");

	std::string specialthanksMaxim = "Maxim ";
	specialthanksMaxim += cr->T("specialthanksMaxim", "for his amazing Atrac3+ decoder work");

	std::string specialthanksKeithGalocy = "Keith Galocy ";
	specialthanksKeithGalocy += cr->T("specialthanksKeithGalocy", "at NVIDIA (hardware, advice)");

	std::string specialthanksOrphis = "Orphis (";
	specialthanksOrphis += cr->T("build server");
	specialthanksOrphis += ')';

	std::string specialthanksangelxwind = "angelxwind (";
	specialthanksangelxwind += cr->T("iOS builds");
	specialthanksangelxwind += ')';

	std::string specialthanksW_MS = "W.MS (";
	specialthanksW_MS += cr->T("iOS builds");
	specialthanksW_MS += ')';

	std::string specialthankssolarmystic = "solarmystic (";
	specialthankssolarmystic += cr->T("testing");
	specialthankssolarmystic += ')';

	const char * credits[] = {
		"PPSSPP",
		"",
		cr->T("title", "A fast and portable PSP emulator"),
		"",
		"",
		cr->T("created", "Created by"),
		"Henrik Rydg\xc3\xa5rd",
		"",
		"",
		cr->T("contributors", "Contributors:"),
		"unknownbrackets",
		"oioitff",
		"xsacha",
		"raven02",
		"tpunix",
		"orphis",
		"sum2012",
		"mikusp",
		"aquanull",
		"The Dax",
		"bollu",
		"tmaul",
		"artart78",
		"ced2911",
		"soywiz",
		"kovensky",
		"xele",
		"chaserhjk",
		"evilcorn",
		"daniel dressler",
		"makotech222",
		"CPkmn",
		"mgaver",
		"jeid3",
		"cinaera/BeaR",
		"jtraynham",
		"Kingcom",
		"arnastia",
		"lioncash",
		"JulianoAmaralChaves",
		"vnctdj",
		"kaienfr",
		"shenweip",
		"Danyal Zia",
		"Igor Calabria",
		"Coldbird",
		"Kyhel",
		"xebra",
		"LunaMoo",
		"AdamN/ANR2ME",
		"zminhquanz",
		"ANR2ME",
		"adenovan",
		"iota97",
		"",
		cr->T("specialthanks", "Special thanks to:"),
		specialthanksMaxim.c_str(),
		specialthanksKeithGalocy.c_str(),
		specialthanksOrphis.c_str(),
		specialthanksangelxwind.c_str(),
		specialthanksW_MS.c_str(),
		specialthankssolarmystic.c_str(),
		cr->T("all the forum mods"),
		"",
		cr->T("this translation by", ""),   // Empty string as this is the original :)
		cr->T("translators1", ""),
		cr->T("translators2", ""),
		cr->T("translators3", ""),
		cr->T("translators4", ""),
		cr->T("translators5", ""),
		cr->T("translators6", ""),
		"",
		cr->T("written", "Written in C++ for speed and portability"),
		"",
		"",
		cr->T("tools", "Free tools used:"),
#ifdef __ANDROID__
		"Android SDK + NDK",
#endif
#if defined(USING_QT_UI)
		"Qt",
#elif !defined(USING_WIN_UI)
		"SDL",
#endif
		"CMake",
		"freetype2",
		"zlib",
		"PSP SDK",
		"aemu",
		"",
		"",
		cr->T("website", "Check out the website:"),
		"www.ppsspp.org",
		cr->T("list", "compatibility lists, forums, and development info"),
		"",
		"",
		cr->T("check", "Also check out Dolphin, the best Wii/GC emu around:"),
		"https://www.dolphin-emu.org",
		"",
		"",
		cr->T("info1", "PPSSPP is only intended to play games you own."),
		cr->T("info2", "Please make sure that you own the rights to any games"),
		cr->T("info3", "you play by owning the UMD or by buying the digital"),
		cr->T("info4", "download from the PSN store on your real PSP."),
		"",
		"",
		cr->T("info5", "PSP is a trademark by Sony, Inc."),
	};


	// TODO: This is kinda ugly, done on every frame...
	char temp[256];
	if (System_GetPropertyBool(SYSPROP_APP_GOLD)) {
		snprintf(temp, sizeof(temp), "PPSSPP Gold %s", PPSSPP_GIT_VERSION);
	} else {
		snprintf(temp, sizeof(temp), "PPSSPP %s", PPSSPP_GIT_VERSION);
	}
	credits[0] = (const char *)temp;

	UIContext &dc = *screenManager()->getUIContext();
	dc.Begin();
	const Bounds &bounds = dc.GetLayoutBounds();

	const int numItems = ARRAY_SIZE(credits);
	int itemHeight = 36;
	int totalHeight = numItems * itemHeight + bounds.h + 200;

	float t = (float)(time_now_d() - startTime_) * 60.0;

	float y = bounds.y2() - fmodf(t, (float)totalHeight);
	for (int i = 0; i < numItems; i++) {
		float alpha = linearInOut(y+32, 64, bounds.y2() - 192, 64);
		uint32_t textColor = colorAlpha(dc.theme->infoStyle.fgColor, alpha);

		if (alpha > 0.0f) {
			dc.SetFontScale(ease(alpha), ease(alpha));
			dc.DrawText(credits[i], bounds.centerX(), y, textColor, ALIGN_HCENTER);
			dc.SetFontScale(1.0f, 1.0f);
		}
		y += itemHeight;
	}

	dc.Flush();
}<|MERGE_RESOLUTION|>--- conflicted
+++ resolved
@@ -576,15 +576,7 @@
 	root_->Add(new Button(cr->T("Share PPSSPP"), new AnchorLayoutParams(260, 64, NONE, NONE, 10, 84, false)))->OnClick.Handle(this, &CreditsScreen::OnShare);
 	root_->Add(new Button(cr->T("Twitter @PPSSPP_emu"), new AnchorLayoutParams(260, 64, NONE, NONE, 10, 154, false)))->OnClick.Handle(this, &CreditsScreen::OnTwitter);
 #endif
-<<<<<<< HEAD
-	root_->Add(new ImageView(ImageID("I_ICON"), IS_DEFAULT, new AnchorLayoutParams(100, 64, 10, 10, NONE, NONE, false)));
-=======
-	if (System_GetPropertyBool(SYSPROP_APP_GOLD)) {
-		root_->Add(new ImageView(ImageID("I_ICONGOLD"), "", IS_DEFAULT, new AnchorLayoutParams(100, 64, 10, 10, NONE, NONE, false)));
-	} else {
-		root_->Add(new ImageView(ImageID("I_ICON"), "", IS_DEFAULT, new AnchorLayoutParams(100, 64, 10, 10, NONE, NONE, false)));
-	}
->>>>>>> 42186e8e
+	root_->Add(new ImageView(ImageID("I_ICON"), "", IS_DEFAULT, new AnchorLayoutParams(100, 64, 10, 10, NONE, NONE, false)));
 }
 
 UI::EventReturn CreditsScreen::OnSupport(UI::EventParams &e) {
@@ -717,7 +709,6 @@
 		"Kyhel",
 		"xebra",
 		"LunaMoo",
-		"AdamN/ANR2ME",
 		"zminhquanz",
 		"ANR2ME",
 		"adenovan",
