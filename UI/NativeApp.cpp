--- conflicted
+++ resolved
@@ -141,13 +141,11 @@
 #include <mach-o/dyld.h>
 #endif
 
-<<<<<<< HEAD
-#include <Core/HLE/Plugins.h>
-=======
 #if PPSSPP_PLATFORM(IOS) || PPSSPP_PLATFORM(MAC)
 #include "UI/DarwinMemoryStickManager.h"
 #endif
->>>>>>> 763cb8ea
+
+#include <Core/HLE/Plugins.h>
 
 ScreenManager *screenManager;
 std::string config_filename;
@@ -1371,17 +1369,14 @@
 	// only handle tilt events if tilt is enabled.
 	if (g_Config.iTiltInputType == TILT_NULL) {
 		// if tilt events are disabled, then run it through the usual way.
-<<<<<<< HEAD
+		screenManager->axis(axis);
+		return;
 		if (screenManager) {
 			HLEPlugins::PluginDataAxis[axis.axisId] = axis.value;
 			return screenManager->axis(axis);
 		} else {
 			return false;
 		}
-=======
-		screenManager->axis(axis);
-		return;
->>>>>>> 763cb8ea
 	}
 
 	// create the base coordinate tilt system from the calibration data.
