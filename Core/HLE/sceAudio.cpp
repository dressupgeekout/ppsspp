--- conflicted
+++ resolved
@@ -400,19 +400,6 @@
 	return 0;
 }
 
-<<<<<<< HEAD
-u32 sceAudioSRCOutputBlocking(u32 volume, u32 buf) {
-	if (volume > 0xFFFF) {
-		ERROR_LOG(HLE,"sceAudioSRCOutputBlocking(%08x, %08x) - invalid volume", volume, buf);
-		return SCE_ERROR_AUDIO_INVALID_VOLUME;
-	}
-	chans[src].leftVolume = volume;
-	chans[src].rightVolume = volume;
-	chans[src].sampleAddress = buf;
-	// __AudioEnqueue(chans[chanSRC], chanSRC, true);
-	// return chans[chanSRC].sampleCount;
-	return __AudioEnqueue(chans[src], src, true);
-=======
 u32 sceAudioSRCOutputBlocking(u32 vol, u32 buf) {
 	if (vol < 0 || vol > 0xFFFFF) {
 		ERROR_LOG(HLE,"sceAudioSRCOutputBlocking(%08x, %08x) - invalid volume", vol, buf);
@@ -423,7 +410,6 @@
 	chans[PSP_AUDIO_CHANNEL_SRC].rightVolume = vol;
 	chans[PSP_AUDIO_CHANNEL_SRC].sampleAddress = buf;
 	return __AudioEnqueue(chans[PSP_AUDIO_CHANNEL_SRC], PSP_AUDIO_CHANNEL_SRC, true);
->>>>>>> 67c185f8
 }
 
 const HLEFunction sceAudio[] = 
