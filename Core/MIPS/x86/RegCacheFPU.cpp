// Copyright (c) 2012- PPSSPP Project.

// This program is free software: you can redistribute it and/or modify
// it under the terms of the GNU General Public License as published by
// the Free Software Foundation, version 2.0 or later versions.

// This program is distributed in the hope that it will be useful,
// but WITHOUT ANY WARRANTY; without even the implied warranty of
// MERCHANTABILITY or FITNESS FOR A PARTICULAR PURPOSE.  See the
// GNU General Public License 2.0 for more details.

// A copy of the GPL 2.0 should have been included with the program.
// If not, see http://www.gnu.org/licenses/

// Official git repository and contact information can be found at
// https://github.com/hrydgard/ppsspp and http://www.ppsspp.org/.

#include <cstring>
#include <xmmintrin.h>

#include "Common/Log.h"
#include "Common/x64Emitter.h"
#include "Core/MIPS/MIPSAnalyst.h"
#include "Core/MIPS/x86/Jit.h"
#include "Core/MIPS/x86/RegCache.h"
#include "Core/MIPS/x86/RegCacheFPU.h"

float FPURegCache::tempValues[NUM_TEMPS];

FPURegCache::FPURegCache() : mips(0), initialReady(false), emit(0) {
	memset(regs, 0, sizeof(regs));
	memset(xregs, 0, sizeof(xregs));
	vregs = regs + 32;
}

void FPURegCache::Start(MIPSState *mips, MIPSAnalyst::AnalysisResults &stats) {
	this->mips = mips;

	if (!initialReady) {
		SetupInitialRegs();
		initialReady = true;
	}

	memcpy(xregs, xregsInitial, sizeof(xregs));
	memcpy(regs, regsInitial, sizeof(regs));
	pendingFlush = false;
}

void FPURegCache::SetupInitialRegs() {
	for (int i = 0; i < NUM_X_FPREGS; i++) {
		memset(xregsInitial[i].mipsRegs, -1, sizeof(xregsInitial[i].mipsRegs));
		xregsInitial[i].dirty = false;
	}
	memset(regsInitial, 0, sizeof(regsInitial));
	OpArg base = GetDefaultLocation(0);
	for (int i = 0; i < 32; i++) {
		regsInitial[i].location = base;
		base.IncreaseOffset(sizeof(float));
	}
	for (int i = 32; i < 32 + 128; i++) {
		regsInitial[i].location = GetDefaultLocation(i);
	}
	base = GetDefaultLocation(32 + 128);
	for (int i = 32 + 128; i < NUM_MIPS_FPRS; i++) {
		regsInitial[i].location = base;
		base.IncreaseOffset(sizeof(float));
	}
}

void FPURegCache::SpillLock(int p1, int p2, int p3, int p4) {
	regs[p1].locked++;
	if (p2 != 0xFF) regs[p2].locked++;
	if (p3 != 0xFF) regs[p3].locked++;
	if (p4 != 0xFF) regs[p4].locked++;
}

void FPURegCache::SpillLockV(const u8 *vec, VectorSize sz) {
	for (int i = 0; i < GetNumVectorElements(sz); i++) {
		vregs[vec[i]].locked++;
	}
}

void FPURegCache::SpillLockV(int vec, VectorSize sz) {
	u8 r[4];
	GetVectorRegs(r, sz, vec);
	SpillLockV(r, sz);
}

void FPURegCache::ReleaseSpillLockV(const u8 *vec, VectorSize sz) {
	for (int i = 0; i < GetNumVectorElements(sz); i++) {
		vregs[vec[i]].locked = 0;
	}
}

void FPURegCache::ReduceSpillLock(int mipsreg) {
	regs[mipsreg].locked--;
}

void FPURegCache::ReduceSpillLockV(const u8 *vec, VectorSize sz) {
	for (int i = 0; i < GetNumVectorElements(sz); i++) {
		vregs[vec[i]].locked--;
	}
}

void FPURegCache::MapRegV(int vreg, int flags) {
	MapReg(vreg + 32, (flags & MAP_NOINIT) != MAP_NOINIT, (flags & MAP_DIRTY) != 0);
}

void FPURegCache::MapRegsV(int vec, VectorSize sz, int flags) {
	u8 r[4];
	GetVectorRegs(r, sz, vec);
	SpillLockV(r, sz);
	for (int i = 0; i < GetNumVectorElements(sz); i++) {
		MapReg(r[i] + 32, (flags & MAP_NOINIT) != MAP_NOINIT, (flags & MAP_DIRTY) != 0);
	}
	if ((flags & MAP_NOLOCK) != 0) {
		// We have to lock so the sz won't spill, so we unlock after.
		// If they were already locked, we only reduce the lock we added above.
		ReduceSpillLockV(r, sz);
	}
}

void FPURegCache::MapRegsV(const u8 *r, VectorSize sz, int flags) {
	SpillLockV(r, sz);
	for (int i = 0; i < GetNumVectorElements(sz); i++) {
		MapReg(r[i] + 32, (flags & MAP_NOINIT) != MAP_NOINIT, (flags & MAP_DIRTY) != 0);
	}
	if ((flags & MAP_NOLOCK) != 0) {
		// We have to lock so the sz won't spill, so we unlock after.
		// If they were already locked, we only reduce the lock we added above.
		ReduceSpillLockV(r, sz);
	}
}

bool FPURegCache::IsMappedVS(const u8 *v, VectorSize vsz) {
	const int n = GetNumVectorElements(vsz);

	// Make sure the first reg is at least mapped in the right place.
	if (!IsMappedVS(v[0]))
		return false;
	if (vregs[v[0]].lane != 1)
		return false;

	// And make sure the rest are mapped to the same reg in the right positions.
	X64Reg xr = VSX(v);
	for (int i = 1; i < n; ++i) {
		u8 vi = v[i];
		if (!IsMappedVS(vi) || VSX(&vi) != xr)
			return false;
		if (vregs[vi].lane != i + 1)
			return false;
	}
	// TODO: Optimize this case?  It happens.
	for (int i = n; i < 4; ++i) {
		if (xregs[xr].mipsRegs[i] != -1) {
			return false;
		}
	}
	return true;
}

void FPURegCache::MapRegsVS(const u8 *r, VectorSize vsz, int flags) {
	const int n = GetNumVectorElements(vsz);

	_dbg_assert_msg_(JIT, jo_->enableVFPUSIMD, "Should not map simd regs when option is off.");

	if (!TryMapRegsVS(r, vsz, flags)) {
		// TODO: Could be more optimal.
		for (int i = 0; i < n; ++i) {
			StoreFromRegisterV(r[i]);
		}
		if (!TryMapRegsVS(r, vsz, flags)) {
			_dbg_assert_msg_(JIT, false, "MapRegsVS() failed on second try.");
		}
	}
}

bool FPURegCache::CanMapVS(const u8 *v, VectorSize vsz) {
	const int n = GetNumVectorElements(vsz);

	if (!jo_->enableVFPUSIMD) {
		return false;
	}

	if (IsMappedVS(v, vsz)) {
		return true;
	} else if (vregs[v[0]].lane != 0) {
		const MIPSCachedFPReg &v0 = vregs[v[0]];
		_dbg_assert_msg_(JIT, v0.away, "Must be away when lane != 0");
		_dbg_assert_msg_(JIT, v0.location.IsSimpleReg(), "Must be is register when lane != 0");

		// Already in a different simd set.
		return false;
	}

	if (vregs[v[0]].locked) {
		// If it's locked, we can't mess with it.
		return false;
	}

	// Next, fail if any of the other regs are in simd currently.
	// TODO: Only if locked?  Not sure if it will be worth breaking them anyway.
	for (int i = 1; i < n; ++i) {
		if (vregs[v[i]].lane != 0) {
			return false;
		}
		// If it's locked, in simd or not, we can't use it.
		if (vregs[v[i]].locked) {
			return false;
		}
		_assert_msg_(JIT, !vregs[v[i]].location.IsImm(), "Cannot handle imms in fp cache.");
	}

	return true;
}

bool FPURegCache::TryMapRegsVS(const u8 *v, VectorSize vsz, int flags) {
	const int n = GetNumVectorElements(vsz);

	if (!CanMapVS(v, vsz)) {
		return false;
	}

	if (IsMappedVS(v, vsz)) {
		// Already mapped then, perfect.  Just mark dirty.
		if ((flags & MAP_DIRTY) != 0)
			xregs[VSX(v)].dirty = true;
		if ((flags & MAP_NOLOCK) == 0)
			SpillLockV(v, vsz);
		return true;
	}

	// At this point, some or all are in single regs or memory, and they're not locked there.

	if (n == 1) {
		// Single is easy, just map normally but track as a SIMD reg.
		// This way V/VS can warn about improper usage properly.
		MapRegV(v[0], flags);
		vregs[v[0]].lane = 1;
		if ((flags & MAP_DIRTY) != 0)
			xregs[VSX(v)].dirty = true;
		if ((flags & MAP_NOLOCK) == 0)
			SpillLockV(v, vsz);
		Invariant();
		return true;
	}

	X64Reg xr;
	if ((flags & MAP_NOINIT) != MAP_NOINIT) {
		xr = LoadRegsVS(v, n);
	} else {
		xr = GetFreeXReg();
	}

	// Victory, now let's clean up everything.
	OpArg newloc = Gen::R(xr);
	bool dirty = (flags & MAP_DIRTY) != 0;
	for (int i = 0; i < n; ++i) {
		MIPSCachedFPReg &vr = vregs[v[i]];
		if (vr.away) {
			// Clear the xreg it was in before.
			X64Reg oldXReg = vr.location.GetSimpleReg();
			if (oldXReg != xr) {
				xregs[oldXReg].mipsReg = -1;
			}
			if (xregs[oldXReg].dirty) {
				// Inherit the "dirtiness" (ultimately set below for all regs.)
				dirty = true;
				xregs[oldXReg].dirty = false;
			}
		}
		xregs[xr].mipsRegs[i] = v[i] + 32;
		vr.location = newloc;
		vr.lane = i + 1;
		vr.away = true;
	}
	xregs[xr].dirty = dirty;

	if ((flags & MAP_NOLOCK) == 0) {
		SpillLockV(v, vsz);
	}

	Invariant();
	return true;
}

X64Reg FPURegCache::LoadRegsVS(const u8 *v, int n) {
	int regsAvail = 0;
	int regsLoaded = 0;
	X64Reg xrs[4] = {INVALID_REG, INVALID_REG, INVALID_REG, INVALID_REG};
	bool xrsLoaded[4] = {false, false, false, false};

	_dbg_assert_msg_(JIT, n >= 2 && n <= 4, "LoadRegsVS is only implemented for simd loads.");

	for (int i = 0; i < n; ++i) {
		const MIPSCachedFPReg &mr = vregs[v[i]];
		if (mr.away) {
			X64Reg mrx = mr.location.GetSimpleReg();
			// If it's not simd, or lanes 1+ are clear, we can use it.
			if (mr.lane == 0 || xregs[mrx].mipsRegs[1] == -1) {
				// Okay, there's nothing else in this reg, so we can use it.
				xrsLoaded[i] = true;
				xrs[i] = mrx;
				++regsLoaded;
				++regsAvail;
			} else if (mr.lane != 0) {
				_dbg_assert_msg_(JIT, false, "LoadRegsVS is not able to handle simd remapping yet, store first.");
			}
		}
	}

	if (regsAvail < n) {
		// Try to grab some without spilling.
		X64Reg xrFree[4];
		int obtained = GetFreeXRegs(xrFree, n - regsAvail, false);
		int pos = 0;
		for (int i = 0; i < n && pos < obtained; ++i) {
			if (xrs[i] == INVALID_REG) {
				// Okay, it's not loaded but we have a reg for this slot.
				xrs[i] = xrFree[pos++];
				++regsAvail;
			}
		}
	}

	// Let's also check if the memory addresses are sequential.
	int sequential = 1;
	for (int i = 1; i < n; ++i) {
		if (v[i] < 128) {
			if (voffset[v[i]] != voffset[v[i - 1]] + 1) {
				break;
			}
		} else {
			if (v[i] != v[i - 1] + 1) {
				break;
			}
		}
		++sequential;
	}

	// Did we end up with enough regs?
	// TODO: Not handling the case of some regs avail and some loaded right now.
	if (regsAvail < n && (sequential != n || regsLoaded == n || regsAvail == 0)) {
		regsAvail = GetFreeXRegs(xrs, 2, true);
		_dbg_assert_msg_(JIT, regsAvail >= 2, "Ran out of fp regs for loading simd regs with.");
		_dbg_assert_msg_(JIT, xrs[0] != xrs[1], "Regs for simd load are the same, bad things await.");
		// We spilled, so we assume that all our regs are screwed up now anyway.
		for (int i = 0; i < 4; ++i) {
			xrsLoaded[i] = false;
		}
		regsLoaded = 0;
	}

	// If they're sequential, and we wouldn't need to store them all, use a single load.
	// But if they're already loaded, we'd have to store, not worth it.
	X64Reg res = INVALID_REG;
	if (sequential == n && regsLoaded < n) {
		// TODO: What should we do if some are in regs?  Better to assemble?
		for (int i = 0; i < n; ++i) {
			StoreFromRegisterV(v[i]);
		}

		// Grab any available reg.
		for (int i = 0; i < n; ++i) {
			if (xrs[i] != INVALID_REG) {
				res = xrs[i];
				break;
			}
		}
		const float *f = v[0] < 128 ? &mips->v[voffset[v[0]]] : &tempValues[v[0] - 128];
		if (((intptr_t)f & 0x7) == 0 && n == 2) {
			emit->MOVQ_xmm(res, vregs[v[0]].location);
		} else if (((intptr_t)f & 0xf) == 0) {
			// On modern processors, MOVUPS on aligned is fast, but maybe not on older ones.
			emit->MOVAPS(res, vregs[v[0]].location);
		} else {
			emit->MOVUPS(res, vregs[v[0]].location);
		}
	} else if (regsAvail >= n) {
		// Have enough regs, potentially all in regs.
		auto loadXR = [&](int l) {
			if (!xrsLoaded[l] && n >= l + 1) {
				emit->MOVSS(xrs[l], vregs[v[l]].location);
			}
		};
		// The order here is intentional.
		loadXR(3);
		loadXR(1);
		loadXR(2);
		loadXR(0);
		if (n == 4) {
			// This gives us [w, y] in the y reg.
			emit->UNPCKLPS(xrs[1], Gen::R(xrs[3]));
		}
		if (n >= 3) {
			// This gives us [z, x].  Then we combine with y.
			emit->UNPCKLPS(xrs[0], Gen::R(xrs[2]));
		}
		if (n >= 2) {
			emit->UNPCKLPS(xrs[0], Gen::R(xrs[1]));
		}
		res = xrs[0];
	} else {
		_dbg_assert_msg_(JIT, n > 2, "2 should not be possible here.");

		// Available regs are less than n, and some may be loaded.
		// Let's grab the most optimal unloaded ones.
		X64Reg xr1 = n == 3 ? xrs[1] : xrs[3];
		X64Reg xr2 = xrs[2];
		if (xr1 == INVALID_REG) {
			// Not one of the available ones.  Grab another.
			for (int i = n - 1; i >= 0; --i) {
				if (xrs[i] != INVALID_REG && xrs[i] != xr2) {
					StoreFromRegisterV(v[i]);
					xr1 = xrs[i];
					break;
				}
			}
		}
		if (xr2 == INVALID_REG) {
			// Not one of the available ones.  Grab another.
			for (int i = n - 1; i >= 0; --i) {
				if (xrs[i] != INVALID_REG && xrs[i] != xr1) {
					StoreFromRegisterV(v[i]);
					xr2 = xrs[i];
					break;
				}
			}
		}

		if (n == 3) {
			if (!vregs[v[2]].location.IsSimpleReg(xr2))
				emit->MOVSS(xr2, vregs[v[2]].location);
			if (!vregs[v[1]].location.IsSimpleReg(xr1))
				emit->MOVSS(xr1, vregs[v[1]].location);
			emit->SHUFPS(xr1, Gen::R(xr2), _MM_SHUFFLE(3, 0, 0, 0));
			emit->MOVSS(xr2, vregs[v[0]].location);
			emit->MOVSS(xr1, Gen::R(xr2));
		} else if (n == 4) {
			if (!vregs[v[2]].location.IsSimpleReg(xr2))
				emit->MOVSS(xr2, vregs[v[2]].location);
			if (!vregs[v[3]].location.IsSimpleReg(xr2))
				emit->MOVSS(xr1, vregs[v[3]].location);
			emit->UNPCKLPS(xr2, Gen::R(xr1));
			emit->MOVSS(xr1, vregs[v[1]].location);
			emit->SHUFPS(xr1, Gen::R(xr2), _MM_SHUFFLE(1, 0, 0, 3));
			emit->MOVSS(xr2, vregs[v[0]].location);
			emit->MOVSS(xr1, Gen::R(xr2));
		}
		res = xr1;
	}

	return res;
}

bool FPURegCache::TryMapDirtyInVS(const u8 *vd, VectorSize vdsz, const u8 *vs, VectorSize vssz, bool avoidLoad) {
	// Don't waste time mapping if some will for sure fail.
	if (!CanMapVS(vd, vdsz) || !CanMapVS(vs, vssz)) {
		return false;
	}
	// But, they could still fail based on overlap.  Hopefully not common...
	bool success = TryMapRegsVS(vs, vssz, 0);
	if (success) {
		success = TryMapRegsVS(vd, vdsz, avoidLoad ? MAP_NOINIT : MAP_DIRTY);
	}
	ReleaseSpillLockV(vs, vssz);
	ReleaseSpillLockV(vd, vdsz);

	_dbg_assert_msg_(JIT, !success || IsMappedVS(vd, vdsz), "vd should be mapped now");
	_dbg_assert_msg_(JIT, !success || IsMappedVS(vs, vssz), "vs should be mapped now");

	return success;
}

bool FPURegCache::TryMapDirtyInInVS(const u8 *vd, VectorSize vdsz, const u8 *vs, VectorSize vssz, const u8 *vt, VectorSize vtsz, bool avoidLoad) {
	// Don't waste time mapping if some will for sure fail.
	if (!CanMapVS(vd, vdsz) || !CanMapVS(vs, vssz) || !CanMapVS(vt, vtsz)) {
		return false;
	}
	// But, they could still fail based on overlap.  Hopefully not common...
	bool success = TryMapRegsVS(vs, vssz, 0);
	if (success) {
		success = TryMapRegsVS(vt, vtsz, 0);
	}
	if (success) {
		success = TryMapRegsVS(vd, vdsz, avoidLoad ? MAP_NOINIT : MAP_DIRTY);
	}
	ReleaseSpillLockV(vd, vdsz);
	ReleaseSpillLockV(vs, vssz);
	ReleaseSpillLockV(vt, vtsz);

	_dbg_assert_msg_(JIT, !success || IsMappedVS(vd, vdsz), "vd should be mapped now");
	_dbg_assert_msg_(JIT, !success || IsMappedVS(vs, vssz), "vs should be mapped now");
	_dbg_assert_msg_(JIT, !success || IsMappedVS(vt, vtsz), "vt should be mapped now");

	return success;
}

void FPURegCache::SimpleRegsV(const u8 *v, VectorSize vsz, int flags) {
	const int n = GetNumVectorElements(vsz);
	// TODO: Could be more optimal (in case of Discard or etc.)
	for (int i = 0; i < n; ++i) {
		SimpleRegV(v[i], flags);
	}
}

void FPURegCache::SimpleRegsV(const u8 *v, MatrixSize msz, int flags) {
	const int n = GetMatrixSide(msz);
	// TODO: Could be more optimal (in case of Discard or etc.)
	for (int i = 0; i < n; ++i) {
		for (int j = 0; j < n; ++j) {
			SimpleRegV(v[j * 4 + i], flags);
		}
	}
}

void FPURegCache::SimpleRegV(const u8 v, int flags) {
	MIPSCachedFPReg &vr = vregs[v];
	// Special optimization: if it's in a single simd, we can keep it there.
	if (vr.lane == 1 && xregs[VSX(&v)].mipsRegs[1] == -1) {
		if (flags & MAP_DIRTY) {
			xregs[VSX(&v)].dirty = true;
		}
		// Just change the lane to 0.
		vr.lane = 0;
	} else if (vr.lane != 0) {
		// This will never end up in a register this way, so ignore dirty.
		if ((flags & MAP_NOINIT) == MAP_NOINIT) {
			// This will discard only this reg, and store the others.
			DiscardV(v);
		} else {
			StoreFromRegisterV(v);
		}
	} else if (vr.away) {
		// There are no immediates in the FPR reg file, so we already had this in a register. Make dirty as necessary.
		if (flags & MAP_DIRTY) {
			xregs[VX(v)].dirty = true;
		}
		_assert_msg_(JIT, vr.location.IsSimpleReg(), "not loaded and not simple.");
	}
	Invariant();
}

void FPURegCache::ReleaseSpillLock(int mipsreg) {
	regs[mipsreg].locked = 0;
}

void FPURegCache::ReleaseSpillLocks() {
	for (int i = 0; i < NUM_MIPS_FPRS; i++)
		regs[i].locked = 0;
	for (int i = TEMP0; i < TEMP0 + NUM_TEMPS; ++i)
		DiscardR(i);
}

void FPURegCache::MapReg(const int i, bool doLoad, bool makeDirty) {
	pendingFlush = true;
	_assert_msg_(JIT, !regs[i].location.IsImm(), "WTF - load - imm");
	if (!regs[i].away) {
		// Reg is at home in the memory register file. Let's pull it out.
		X64Reg xr = GetFreeXReg();
		_assert_msg_(JIT, xr >= 0 && xr < NUM_X_FPREGS, "WTF - load - invalid reg");
		xregs[xr].mipsReg = i;
		xregs[xr].dirty = makeDirty;
		OpArg newloc = ::Gen::R(xr);
		if (doLoad)	{
			if (!regs[i].location.IsImm() && (regs[i].location.offset & 0x3)) {
				PanicAlert("WARNING - misaligned fp register location %i", i);
			}
			emit->MOVSS(xr, regs[i].location);
		}
		regs[i].location = newloc;
		regs[i].lane = 0;
		regs[i].away = true;
	} else if (regs[i].lane != 0) {
		// Well, darn.  This means we need to flush it.
		// TODO: This could be more optimal.  Also check flags.
		StoreFromRegister(i);
		MapReg(i, doLoad, makeDirty);
	} else {
		// There are no immediates in the FPR reg file, so we already had this in a register. Make dirty as necessary.
		xregs[RX(i)].dirty |= makeDirty;
		_assert_msg_(JIT, regs[i].location.IsSimpleReg(), "not loaded and not simple.");
	}
	Invariant();
}

static int MMShuffleSwapTo0(int lane) {
	if (lane == 0) {
		return _MM_SHUFFLE(3, 2, 1, 0);
	} else if (lane == 1) {
		return _MM_SHUFFLE(3, 2, 0, 1);
	} else if (lane == 2) {
		return _MM_SHUFFLE(3, 0, 1, 2);
	} else if (lane == 3) {
		return _MM_SHUFFLE(0, 2, 1, 3);
	} else {
		PanicAlert("MMShuffleSwapTo0: Invalid lane %d", lane);
		return 0;
	}
}

void FPURegCache::StoreFromRegister(int i) {
	_assert_msg_(JIT, !regs[i].location.IsImm(), "WTF - store - imm");
	if (regs[i].away) {
		X64Reg xr = regs[i].location.GetSimpleReg();
		_assert_msg_(JIT, xr >= 0 && xr < NUM_X_FPREGS, "WTF - store - invalid reg");
		if (regs[i].lane != 0) {
			const int *mri = xregs[xr].mipsRegs;
			int seq = 1;
			for (int j = 1; j < 4; ++j) {
				if (mri[j] == -1) {
					break;
				}
				if (mri[j] - 32 >= 128 && mri[j] == mri[j - 1] + 1) {
					seq++;
				} else if (mri[j] - 32 < 128 && voffset[mri[j] - 32] == voffset[mri[j - 1] - 32] + 1) {
					seq++;
				} else {
					break;
				}
			}

			const float *f = mri[0] - 32 < 128 ? &mips->v[voffset[mri[0] - 32]] : &tempValues[mri[0] - 32 - 128];
			int align = (intptr_t)f & 0xf;

			// If we can do a multistore...
			if ((seq == 2 && (align & 0x7) == 0) || seq == 4) {
				OpArg newLoc = GetDefaultLocation(mri[0]);
				if (xregs[xr].dirty) {
<<<<<<< HEAD
					if (seq == 4) {
						_assert_msg_(JIT, (newLoc.offset & 15) == 0, "Unaligned default location for movaps");
						emit->MOVAPS(newLoc, xr);
					} else {
						// _assert_msg_(JIT, (newLoc.offset & 7) == 0, "Unaligned default location for movq");
=======
					if (seq == 4 && align == 0)
						emit->MOVAPS(newLoc, xr);
					else if (seq == 4)
						emit->MOVUPS(newLoc, xr);
					else
>>>>>>> 515b9546
						emit->MOVQ_xmm(newLoc, xr);
					}
				}
				for (int j = 0; j < seq; ++j) {
					int mr = xregs[xr].mipsRegs[j];
					if (mr == -1) {
						continue;
					}
					OpArg newLoc = GetDefaultLocation(mr);
					regs[mr].location = newLoc;
					regs[mr].away = false;
					regs[mr].lane = 0;
					xregs[xr].mipsRegs[j] = -1;
				}
			} else {
				seq = 0;
			}
			// Store the rest.
			for (int j = seq; j < 4; ++j) {
				int mr = xregs[xr].mipsRegs[j];
				if (mr == -1) {
					continue;
				}
				if (j != 0 && xregs[xr].dirty) {
					emit->SHUFPS(xr, Gen::R(xr), MMShuffleSwapTo0(j));
				}
				OpArg newLoc = GetDefaultLocation(mr);
				if (xregs[xr].dirty) {
					emit->MOVSS(newLoc, xr);
				}
				regs[mr].location = newLoc;
				regs[mr].away = false;
				regs[mr].lane = 0;
				xregs[xr].mipsRegs[j] = -1;
			}
		} else {
			OpArg newLoc = GetDefaultLocation(i);
			xregs[xr].mipsReg = -1;
			if (xregs[xr].dirty) {
				emit->MOVSS(newLoc, xr);
			}
			regs[i].location = newLoc;
		}
		xregs[xr].dirty = false;
		regs[i].away = false;
	} else {
		//	_assert_msg_(DYNA_REC,0,"already stored");
	}
	Invariant();
}

void FPURegCache::DiscardR(int i) {
	_assert_msg_(JIT, !regs[i].location.IsImm(), "FPU can't handle imm yet.");
	if (regs[i].away) {
		X64Reg xr = regs[i].location.GetSimpleReg();
		_assert_msg_(JIT, xr >= 0 && xr < NUM_X_FPREGS, "DiscardR: MipsReg had bad X64Reg");
		// Note that we DO NOT write it back here. That's the whole point of Discard.
		if (regs[i].lane != 0) {
			// But we can't just discard all of them in SIMD, just the one lane.
			// TODO: Potentially this could be more optimal (MOVQ or etc.)
			xregs[xr].mipsRegs[regs[i].lane - 1] = -1;
			regs[i].lane = 0;
			for (int j = 0; j < 4; ++j) {
				int mr = xregs[xr].mipsRegs[j];
				if (mr == -1) {
					continue;
				}
				if (j != 0 && xregs[xr].dirty) {
					emit->SHUFPS(xr, Gen::R(xr), MMShuffleSwapTo0(j));
				}

				OpArg newLoc = GetDefaultLocation(mr);
				if (xregs[xr].dirty) {
					emit->MOVSS(newLoc, xr);
				}
				regs[mr].location = newLoc;
				regs[mr].away = false;
				regs[mr].lane = 0;
				xregs[xr].mipsRegs[j] = -1;
			}
		} else {
			xregs[xr].mipsReg = -1;
		}
		xregs[xr].dirty = false;
		regs[i].location = GetDefaultLocation(i);
		regs[i].away = false;
		regs[i].tempLocked = false;
	} else {
		//	_assert_msg_(DYNA_REC,0,"already stored");
		regs[i].tempLocked = false;
	}
	Invariant();
}

void FPURegCache::DiscardVS(int vreg) {
	_assert_msg_(JIT, !vregs[vreg].location.IsImm(), "FPU can't handle imm yet.");

	if (vregs[vreg].away) {
		_assert_msg_(JIT, vregs[vreg].lane != 0, "VS expects a SIMD reg.");
		X64Reg xr = vregs[vreg].location.GetSimpleReg();
		_assert_msg_(JIT, xr >= 0 && xr < NUM_X_FPREGS, "DiscardR: MipsReg had bad X64Reg");
		// Note that we DO NOT write it back here. That's the whole point of Discard.
		for (int i = 0; i < 4; ++i) {
			int mr = xregs[xr].mipsRegs[i];
			if (mr != -1) {
				regs[mr].location = GetDefaultLocation(mr);
				regs[mr].away = false;
				regs[mr].tempLocked = false;
			}
			xregs[xr].mipsRegs[i] = -1;
		}
		xregs[xr].dirty = false;
	} else {
		vregs[vreg].tempLocked = false;
	}
	Invariant();
}

bool FPURegCache::IsTempX(X64Reg xr) {
	return xregs[xr].mipsReg >= TEMP0;
}

int FPURegCache::GetTempR() {
	pendingFlush = true;
	for (int r = TEMP0; r < TEMP0 + NUM_TEMPS; ++r) {
		if (!regs[r].away && !regs[r].tempLocked) {
			regs[r].tempLocked = true;
			return r;
		}
	}

	_assert_msg_(JIT, 0, "Regcache ran out of temp regs, might need to DiscardR() some.");
	return -1;
}

int FPURegCache::GetTempVS(u8 *v, VectorSize vsz) {
	pendingFlush = true;
	const int n = GetNumVectorElements(vsz);

	// Let's collect regs as we go, but try for n free in a row.
	int found = 0;
	for (int r = TEMP0; r <= TEMP0 + NUM_TEMPS - n; ++r) {
		if (regs[r].away || regs[r].tempLocked) {
			continue;
		}

		// How many free siblings does this have?
		int seq = 1;
		for (int i = 1; i < n; ++i) {
			if (regs[r + i].away || regs[r + i].tempLocked) {
				break;
			}
			++seq;
		}

		if (seq == n) {
			// Got 'em.  Exacty as many as we need.
			for (int i = 0; i < n; ++i) {
				v[i] = r + i - 32;
			}
			found = n;
			break;
		}

		if (found < n) {
			v[found++] = r - 32;
		}
	}

	if (found != n) {
		_assert_msg_(JIT, 0, "Regcache ran out of temp regs, might need to DiscardR() some.");
		return -1;
	}

	for (int i = 0; i < n; ++i) {
		regs[v[i] + 32].tempLocked = true;
	}

	return 0;  // ??
}

void FPURegCache::Flush() {
	if (!pendingFlush) {
		return;
	}
	for (int i = 0; i < NUM_MIPS_FPRS; i++) {
		if (regs[i].locked) {
			PanicAlert("Somebody forgot to unlock MIPS reg %i.", i);
		}
		if (regs[i].away) {
			if (regs[i].location.IsSimpleReg()) {
				X64Reg xr = RX(i);
				StoreFromRegister(i);
				xregs[xr].dirty = false;
			} else if (regs[i].location.IsImm()) {
				StoreFromRegister(i);
			} else {
				_assert_msg_(JIT,0,"Jit64 - Flush unhandled case, reg %i PC: %08x", i, mips->pc);
			}
		}
	}
	pendingFlush = false;
	Invariant();
}

OpArg FPURegCache::GetDefaultLocation(int reg) const {
	if (reg < 32) {
		return MDisp(CTXREG, reg * 4);
	} else if (reg < 32 + 128) {
		return M(&mips->v[voffset[reg - 32]]);
	} else {
		return M(&tempValues[reg - 32 - 128]);
	}
}

void FPURegCache::Invariant() const {
#ifdef _DEBUG
	_dbg_assert_msg_(JIT, SanityCheck() == 0, "Sanity check failed: %d", SanityCheck());
#endif
}

int FPURegCache::SanityCheck() const {
	for (int i = 0; i < NUM_MIPS_FPRS; i++) {
		const MIPSCachedFPReg &mr = regs[i];

		// FPR can never have imms.
		if (mr.location.IsImm())
			return 1;

		bool reallyAway = mr.location.IsSimpleReg();
		if (reallyAway != mr.away)
			return 2;

		if (mr.lane < 0 || mr.lane > 4)
			return 3;
		if (mr.lane != 0 && !reallyAway)
			return 4;

		if (mr.away) {
			Gen::X64Reg simple = mr.location.GetSimpleReg();
			if (mr.lane == 0) {
				if (xregs[simple].mipsReg != i)
					return 5;
				for (int j = 1; j < 4; ++j) {
					if (xregs[simple].mipsRegs[j] != -1)
						return 6;
				}
			} else {
				if (xregs[simple].mipsRegs[mr.lane - 1] != i)
					return 7;
			}
		}
	}

	for (int i = 0; i < NUM_X_FPREGS; ++i) {
		const X64CachedFPReg &xr = xregs[i];
		bool hasReg = xr.mipsReg != -1;
		if (!hasReg && xr.dirty)
			return 8;

		bool hasMoreRegs = hasReg;
		for (int j = 0; j < 4; ++j) {
			if (xr.mipsRegs[j] == -1) {
				hasMoreRegs = false;
				continue;
			}
			// We can't have a hole in the middle / front.
			if (!hasMoreRegs)
				return 9;

			const MIPSCachedFPReg &mr = regs[xr.mipsRegs[j]];
			if (!mr.location.IsSimpleReg(X64Reg(i)))
				return 10;
		}
	}

	return 0;
}

const int *FPURegCache::GetAllocationOrder(int &count) {
	static const int allocationOrder[] = {
#ifdef _M_X64
		XMM6, XMM7, XMM8, XMM9, XMM10, XMM11, XMM12, XMM13, XMM14, XMM15, XMM2, XMM3, XMM4, XMM5
#elif _M_IX86
		XMM2, XMM3, XMM4, XMM5, XMM6, XMM7,
#endif
	};
	count = sizeof(allocationOrder) / sizeof(int);
	return allocationOrder;
}

X64Reg FPURegCache::GetFreeXReg() {
	X64Reg res;
	int obtained = GetFreeXRegs(&res, 1);

	_assert_msg_(JIT, obtained == 1, "Regcache ran out of regs");
	return res;
}

int FPURegCache::GetFreeXRegs(X64Reg *res, int n, bool spill) {
	pendingFlush = true;
	int aCount;
	const int *aOrder = GetAllocationOrder(aCount);

	_dbg_assert_msg_(JIT, n <= NUM_X_FPREGS - 2, "Cannot obtain that many regs.");

	int r = 0;

	for (int i = 0; i < aCount; i++) {
		X64Reg xr = (X64Reg)aOrder[i];
		if (xregs[xr].mipsReg == -1) {
			res[r++] = (X64Reg)xr;
			if (r >= n) {
				break;
			}
		}
	}

	if (r < n && spill) {
		// Okay, not found :(... Force grab one.
		// TODO - add a pass to grab xregs whose mipsreg is not used in the next 3 instructions.
		for (int i = 0; i < aCount; i++) {
			X64Reg xr = (X64Reg)aOrder[i];
			int preg = xregs[xr].mipsReg;
			// We're only spilling here, so don't overlap.
			if (preg != -1 && !regs[preg].locked) {
				StoreFromRegister(preg);
				res[r++] = xr;
				if (r >= n) {
					break;
				}
			}
		}
	}

	for (int i = r; i < n; ++i) {
		res[i] = INVALID_REG;
	}
	return r;
}

void FPURegCache::FlushX(X64Reg reg) {
	if (reg >= NUM_X_FPREGS) {
		PanicAlert("Flushing non existent reg");
	} else if (xregs[reg].mipsReg != -1) {
		StoreFromRegister(xregs[reg].mipsReg);
	}
}

void FPURegCache::GetState(FPURegCacheState &state) const {
	memcpy(state.regs, regs, sizeof(regs));
	memcpy(state.xregs, xregs, sizeof(xregs));
}

void FPURegCache::RestoreState(const FPURegCacheState state) {
	memcpy(regs, state.regs, sizeof(regs));
	memcpy(xregs, state.xregs, sizeof(xregs));
	pendingFlush = true;
}<|MERGE_RESOLUTION|>--- conflicted
+++ resolved
@@ -627,21 +627,12 @@
 			if ((seq == 2 && (align & 0x7) == 0) || seq == 4) {
 				OpArg newLoc = GetDefaultLocation(mri[0]);
 				if (xregs[xr].dirty) {
-<<<<<<< HEAD
-					if (seq == 4) {
-						_assert_msg_(JIT, (newLoc.offset & 15) == 0, "Unaligned default location for movaps");
-						emit->MOVAPS(newLoc, xr);
-					} else {
-						// _assert_msg_(JIT, (newLoc.offset & 7) == 0, "Unaligned default location for movq");
-=======
 					if (seq == 4 && align == 0)
 						emit->MOVAPS(newLoc, xr);
 					else if (seq == 4)
 						emit->MOVUPS(newLoc, xr);
 					else
->>>>>>> 515b9546
 						emit->MOVQ_xmm(newLoc, xr);
-					}
 				}
 				for (int j = 0; j < seq; ++j) {
 					int mr = xregs[xr].mipsRegs[j];
