// Copyright (c) 2012- PPSSPP Project.

// This program is free software: you can redistribute it and/or modify
// it under the terms of the GNU General Public License as published by
// the Free Software Foundation, version 2.0 or later versions.

// This program is distributed in the hope that it will be useful,
// but WITHOUT ANY WARRANTY; without even the implied warranty of
// MERCHANTABILITY or FITNESS FOR A PARTICULAR PURPOSE.  See the
// GNU General Public License 2.0 for more details.

// A copy of the GPL 2.0 should have been included with the program.
// If not, see http://www.gnu.org/licenses/

// Official git repository and contact information can be found at
// https://github.com/hrydgard/ppsspp and http://www.ppsspp.org/.

#pragma once

#include <string>
#include <vector>

#include "CommonTypes.h"

extern const char *PPSSPP_GIT_VERSION;

const int MAX_CONFIG_VOLUME = 8;

struct Config {
public:
	Config();
	~Config();

	// Whether to save the config on close.
	bool bSaveSettings;
	bool bFirstRun;

	bool bAutoRun;  // start immediately
	bool bBrowse; // when opening the emulator, immediately show a file browser

	// General
	int iNumWorkerThreads;
	bool bScreenshotsAsPNG;
	bool bEnableLogging;
#ifdef _WIN32
	bool bPauseOnLostFocus;
	bool bTopMost;
	std::string sFont;
#endif
	// Core
	bool bIgnoreBadMemAccess;
	bool bFastMemory;
	bool bJit;
	// Definitely cannot be changed while game is running.
	bool bSeparateCPUThread;
	bool bSeparateIOThread;
	bool bAtomicAudioLocks;
	int iLockedCPUSpeed;
	bool bAutoSaveSymbolMap;
	std::string sReportHost;
	std::vector<std::string> recentIsos;
	std::string sLanguageIni;

	// GFX
	bool bSoftwareRendering;
	bool bHardwareTransform; // only used in the GLES backend
	int iRenderingMode; // 0 = non-buffered rendering 1 = buffered rendering 2 = Read Framebuffer to memory (CPU) 3 = Read Framebuffer to memory (GPU)
	int iTexFiltering; // 1 = off , 2 = nearest , 3 = linear , 4 = linear(CG)
#ifdef BLACKBERRY
	bool bPartialStretch;
#endif
	bool bStretchToDisplay;
	bool bVSync;
	int iFrameSkip;
	bool bFrameSkipUnthrottle;

	int iWindowX;
	int iWindowY;
	int iWindowWidth;  // Windows and other windowed environments
	int iWindowHeight;

	bool bVertexCache;
	bool bFullScreen;
	int iInternalResolution;  // 0 = Auto (native), 1 = 1x (480x272), 2 = 2x, 3 = 3x, 4 = 4x and so on.
	int iAnisotropyLevel;  // 0 - 5, powers of 2: 0 = 1x = no aniso
	bool bTrueColor;
	bool bMipMap;
	int iTexScalingLevel; // 1 = off, 2 = 2x, ..., 5 = 5x
	int iTexScalingType; // 0 = xBRZ, 1 = Hybrid
	bool bTexDeposterize;
	int iFpsLimit;
	int iForceMaxEmulatedFPS;
	int iMaxRecent;
	int iCurrentStateSlot;
<<<<<<< HEAD
	int iRewindFlipFrequency;
=======
	bool bEnableAutoLoad;
>>>>>>> 4bdf78e2
	bool bEnableCheats;
	bool bReloadCheats;
	bool bDisableStencilTest;
	bool bAlwaysDepthWrite;
	bool bLowQualitySplineBezier;
	bool bWipeFramebufferAlpha;  // this was meant to be CopyStencilToAlpha but not done yet.
	std::string sPostShaderName;  // Off for off.

	// Sound
	bool bEnableSound;
	bool bLowLatencyAudio;
	int iSFXVolume;
	int iBGMVolume;

	// UI
	bool bShowDebuggerOnLoad;
	int iShowFPSCounter;
	bool bShowDebugStats;
	bool bAccelerometerToAnalogHoriz;

	//Analog stick tilting
	//the base x and y tilt. this inclination is treated as (0,0) and the tilt input
	//considers this orientation to be equal to no movement of the analog stick.
	float fTiltBaseX, fTiltBaseY;
	//whether the x axes and y axes should invert directions (left becomes right, top becomes bottom.)
	bool bInvertTiltX, bInvertTiltY; 
	//the sensitivity of the tilt in the x direction
	int iTiltSensitivityX;
	//the sensitivity of the tilt in the Y direction
	int iTiltSensitivityY;
	//the deadzone radius of the tilt
	float fDeadzoneRadius;

	// The three tabs.
	bool bGridView1;
	bool bGridView2;
	bool bGridView3;

	// Control Positions
	int iTouchButtonOpacity;
	float fButtonScale;
	//space between PSP buttons
	int iActionButtonSpacing;
	//the PSP button's center (triangle, circle, square, cross)
	float fActionButtonCenterX, fActionButtonCenterY;
	//radius of the D-pad (PSP cross)
	int iDpadRadius;
	//the D-pad (PSP cross) position
	float fDpadX, fDpadY;
	//the start key position
	float fStartKeyX, fStartKeyY;
	//the select key position; 
	float fSelectKeyX, fSelectKeyY;
	float fUnthrottleKeyX, fUnthrottleKeyY;
	float fLKeyX, fLKeyY;
	float fRKeyX, fRKeyY;
	//position of the analog stick
	float fAnalogStickX, fAnalogStickY;

	// Controls Visibility
	bool bShowTouchControls;

	bool bShowTouchCircle;
	bool bShowTouchCross;
	bool bShowTouchTriangle;
	bool bShowTouchSquare;

	bool bShowTouchStart;
	bool bShowTouchSelect;
	bool bShowTouchUnthrottle;

	bool bShowTouchLTrigger;
	bool bShowTouchRTrigger;
	
	bool bShowTouchAnalogStick;
	bool bShowTouchDpad;
	
	bool bHapticFeedback;

	// GLES backend-specific hacks. Not saved to the ini file, do not add checkboxes. Will be made into
	// proper options when good enough.
	// PrescaleUV:
	//   * Applies UV scale/offset when decoding verts. Get rid of some work in the vertex shader,
	//     saves a uniform upload and is a prerequisite for future optimized hybrid 
	//     (SW skinning, HW transform) skinning.
	//   * Still has major problems so off by default - need to store tex scale/offset per DeferredDrawCall, 
	//     which currently isn't done so if texscale/offset isn't static (like in Tekken 6) things go wrong.
	bool bPrescaleUV;
	bool bDisableAlphaTest;  // Helps PowerVR immensely, breaks some graphics
	// End GLES hacks.

	// SystemParam
	std::string sNickName;
	int iLanguage;
	int iTimeFormat;
	int iDateFormat;
	int iTimeZone;
	bool bDayLightSavings;
	int iButtonPreference;
	int iLockParentalLevel;
	bool bEncryptSave;
	int iWlanAdhocChannel;
	bool bWlanPowerSave;
	// TODO: Make this work with your platform, too!
#ifdef _WIN32
	bool bBypassOSKWithKeyboard;
#endif

	// Debugger
	int iDisasmWindowX;
	int iDisasmWindowY;
	int iDisasmWindowW;
	int iDisasmWindowH;
	int iGEWindowX;
	int iGEWindowY;
	int iGEWindowW;
	int iGEWindowH;
	int iConsoleWindowX;
	int iConsoleWindowY;
	int iFontWidth;
	int iFontHeight;
	bool bDisplayStatusBar;
	bool bShowBottomTabTitles;
	bool bShowDeveloperMenu;
	// Double edged sword: much easier debugging, but not accurate.
	bool bSkipDeadbeefFilling;

	std::string currentDirectory;
	std::string externalDirectory; 
	std::string memCardDirectory;
	std::string flash0Directory;
	std::string internalDataDirectory;

	void Load(const char *iniFileName = "ppsspp.ini", const char *controllerIniFilename = "controls.ini");
	void Save();
	void RestoreDefaults();

	// Used when the file is not found in the search path.  Trailing slash.
	void SetDefaultPath(const std::string &defaultPath);
	// Use a trailing slash.
	void AddSearchPath(const std::string &path);
	const std::string FindConfigFile(const std::string &baseFilename);

	// Utility functions for "recent" management
	void AddRecent(const std::string &file);
	void CleanRecent();

private:
	std::string iniFilename_;
	std::string controllerIniFilename_;
	std::vector<std::string> searchPath_;
	std::string defaultPath_;
};

extern Config g_Config;<|MERGE_RESOLUTION|>--- conflicted
+++ resolved
@@ -92,11 +92,8 @@
 	int iForceMaxEmulatedFPS;
 	int iMaxRecent;
 	int iCurrentStateSlot;
-<<<<<<< HEAD
 	int iRewindFlipFrequency;
-=======
 	bool bEnableAutoLoad;
->>>>>>> 4bdf78e2
 	bool bEnableCheats;
 	bool bReloadCheats;
 	bool bDisableStencilTest;
