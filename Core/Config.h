// Copyright (c) 2012- PPSSPP Project.

// This program is free software: you can redistribute it and/or modify
// it under the terms of the GNU General Public License as published by
// the Free Software Foundation, version 2.0 or later versions.

// This program is distributed in the hope that it will be useful,
// but WITHOUT ANY WARRANTY; without even the implied warranty of
// MERCHANTABILITY or FITNESS FOR A PARTICULAR PURPOSE.  See the
// GNU General Public License 2.0 for more details.

// A copy of the GPL 2.0 should have been included with the program.
// If not, see http://www.gnu.org/licenses/

// Official git repository and contact information can be found at
// https://github.com/hrydgard/ppsspp and http://www.ppsspp.org/.

#pragma once

#include <string>
#include <map>
#include <vector>

#include "ppsspp_config.h"
#include "Common/CommonTypes.h"
#include "Core/ConfigValues.h"

extern const char *PPSSPP_GIT_VERSION;
const int MAX_CONFIG_VOLUME = 8;

namespace http {
	class Download;
	class Downloader;
}

struct UrlEncoder;

struct ConfigTouchPos {
	float x;
	float y;
	float scale;
	// Note: Show is not used for all settings.
	bool show;
};

struct Config {
public:
	Config();
	~Config();

	// Whether to save the config on close.
	bool bSaveSettings;
	bool bFirstRun;
	bool bGameSpecific;

	int iRunCount; // To be used to for example check for updates every 10 runs and things like that.

	bool bAutoRun;  // start immediately
	bool bBrowse; // when opening the emulator, immediately show a file browser

	// General
	int iNumWorkerThreads;
	bool bScreenshotsAsPNG;
	bool bScreenshotsAtRenderRes;
	bool bSavestateScreenshotResLimit;
	bool bUseFFV1;
	bool bDumpFrames;
	bool bDumpVideoOutput;
	bool bDumpAudio;
	bool bSaveLoadResetsAVdumping;
	bool bEnableLogging;
	bool bDumpDecryptedEboot;
	bool bFullscreenOnDoubleclick;

	// These four are Win UI only
	bool bPauseOnLostFocus;
	bool bTopMost;
	bool bIgnoreWindowsKey;
	bool bRestartRequired;

	std::string sFont;

	bool bPauseWhenMinimized;

	// Not used on mobile devices.
	bool bPauseExitsEmulator;

	bool bPauseMenuExitsEmulator;

	// Core
	bool bIgnoreBadMemAccess;
	bool bFastMemory;
	int iCpuCore;
	bool bSimpleUI;
	bool bSimpleUIhide;
	bool bCheckForNewVersion;
	bool bForceLagSync;
	bool bFuncReplacements;
	bool bHideSlowWarnings;
	bool bHideStateWarnings;
	bool bPreloadFunctions;
	uint32_t uJitDisableFlags;

	bool bVulkanMultithreading;
	bool bSeparateSASThread;
	bool bSeparateIOThread;
	int iIOTimingMethod;
	int iIOManualDelay;
	int iLockedCPUSpeed;
	bool bAutoSaveSymbolMap;
	bool bCacheFullIsoInRam;
	int iRemoteISOPort;
	std::string sLastRemoteISOServer;
	int iLastRemoteISOPort;
	bool bRemoteISOManual;
	bool bRemoteShareOnStartup;
	std::string sRemoteISOSubdir;
	bool bRemoteDebuggerOnStartup;
	bool bMemStickInserted;

	int iScreenRotation;  // The rotation angle of the PPSSPP UI. Only supported on Android and possibly other mobile platforms.
	int iInternalScreenRotation;  // The internal screen rotation angle. Useful for vertical SHMUPs and similar.

	std::string sReportHost;
	std::vector<std::string> recentIsos;
	std::vector<std::string> vPinnedPaths;
	std::string sLanguageIni;

	bool bDiscordPresence;  // Enables setting the Discord presence to the current game (or menu)

	// GFX
	int iGPUBackend;
	std::string sFailedGPUBackends;
	//std::string sDisabledGPUBackends;
	// We have separate device parameters for each backend so it doesn't get erased if you switch backends.
	// If not set, will use the "best" device.
	std::string sVulkanDevice;
	std::string sD3D11Device;  // Windows only

	bool bSoftwareRendering;
	bool bHardwareTransform; // only used in the GLES backend
	bool bSoftwareSkinning;  // may speed up some games
	bool bVendorBugChecksEnabled;

	int iRenderingMode; // 0 = non-buffered rendering 1 = buffered rendering
	int iTexFiltering; // 1 = off , 2 = nearest , 3 = linear , 4 = linear(CG)
	int iBufFilter; // 1 = linear, 2 = nearest
	int iSmallDisplayZoomType;  // Used to fit display into screen 0 = stretch, 1 = partial stretch, 2 = auto scaling, 3 = manual scaling.
	float fSmallDisplayOffsetX; // Along with Y it goes from 0.0 to 1.0, XY (0.5, 0.5) = center of the screen
	float fSmallDisplayOffsetY;
	float fSmallDisplayZoomLevel; //This is used for zoom values, both in and out.
	bool bImmersiveMode;  // Mode on Android Kitkat 4.4 that hides the back button etc.
	bool bSustainedPerformanceMode;  // Android: Slows clocks down to avoid overheating/speed fluctuations.
	bool bVSync;
	int iFrameSkip;
	int iFrameSkipType;
	bool bAutoFrameSkip;
	bool bFrameSkipUnthrottle;

	int iWindowX;
	int iWindowY;
	int iWindowWidth;  // Windows and other windowed environments
	int iWindowHeight;

	bool bVertexCache;
	bool bTextureBackoffCache;
	bool bTextureSecondaryCache;
	bool bVertexDecoderJit;
	bool bFullScreen;
	bool bFullScreenMulti;
	int iInternalResolution;  // 0 = Auto (native), 1 = 1x (480x272), 2 = 2x, 3 = 3x, 4 = 4x and so on.
	int iAnisotropyLevel;  // 0 - 5, powers of 2: 0 = 1x = no aniso
	int bHighQualityDepth;
	bool bMipMap;
	bool bReplaceTextures;
	bool bSaveNewTextures;
	bool bIgnoreTextureFilenames;
	int iTexScalingLevel; // 0 = auto, 1 = off, 2 = 2x, ..., 5 = 5x
	int iTexScalingType; // 0 = xBRZ, 1 = Hybrid
	bool bRealtimeTexScaling;
	bool bTexDeposterize;
<<<<<<< HEAD
	bool bUnlockCachedScaling;
=======
>>>>>>> 94339b22
	bool bTexHardwareScaling;
	int iFpsLimit1;
	int iFpsLimit2;
	int iMaxRecent;
	int iCurrentStateSlot;
	int iRewindFlipFrequency;
	bool bEnableStateUndo;
	int iAutoLoadSaveState; // 0 = off, 1 = oldest, 2 = newest, >2 = slot number + 3
	bool bEnableCheats;
	bool bReloadCheats;
	int iCwCheatRefreshRate;
	int iBloomHack; //0 = off, 1 = safe, 2 = balanced, 3 = aggressive
	bool bBlockTransferGPU;
	bool bDisableSlowFramebufEffects;
	bool bFragmentTestCache;
	int iSplineBezierQuality; // 0 = low , 1 = Intermediate , 2 = High
	bool bHardwareTessellation;
	std::string sPostShaderName;  // Off for off.
	bool bGfxDebugOutput;
	bool bGfxDebugSplitSubmit;

	// Sound
	bool bEnableSound;
	int iAudioLatency; // 0 = low , 1 = medium(default) , 2 = high
	int iAudioBackend;
	int iGlobalVolume, iSASVolume, iATRACMP3Volume;
	int iAltSpeedVolume;
	bool bExtraAudioBuffering;  // For bluetooth
	std::string sAudioDevice;
	bool bAutoAudioDevice;

	// UI
	bool bShowDebuggerOnLoad;
	int iShowFPSCounter;

	// TODO: Maybe move to a separate theme system.
	uint32_t uItemStyleFg;
	uint32_t uItemStyleBg;
	uint32_t uItemFocusedStyleFg;
	uint32_t uItemFocusedStyleBg;
	uint32_t uItemDownStyleFg;
	uint32_t uItemDownStyleBg;
	uint32_t uItemDisabledStyleFg;
	uint32_t uItemDisabledStyleBg;
	uint32_t uItemHighlightedStyleFg;
	uint32_t uItemHighlightedStyleBg;

	uint32_t uButtonStyleFg;
	uint32_t uButtonStyleBg;
	uint32_t uButtonFocusedStyleFg;
	uint32_t uButtonFocusedStyleBg;
	uint32_t uButtonDownStyleFg;
	uint32_t uButtonDownStyleBg;
	uint32_t uButtonDisabledStyleFg;
	uint32_t uButtonDisabledStyleBg;
	uint32_t uButtonHighlightedStyleFg;
	uint32_t uButtonHighlightedStyleBg;

	uint32_t uHeaderStyleFg;
	uint32_t uInfoStyleFg;
	uint32_t uInfoStyleBg;
	uint32_t uPopupTitleStyleFg;
	uint32_t uPopupStyleFg;
	uint32_t uPopupStyleBg;

	bool bLogFrameDrops;
	bool bShowDebugStats;
	bool bShowAudioDebug;
	bool bShowGpuProfile;
	bool bAudioResampler;

	//Analog stick tilting
	//the base x and y tilt. this inclination is treated as (0,0) and the tilt input
	//considers this orientation to be equal to no movement of the analog stick.
	float fTiltBaseX, fTiltBaseY;
	//whether the x axes and y axes should invert directions (left becomes right, top becomes bottom.)
	bool bInvertTiltX, bInvertTiltY;
	//the sensitivity of the tilt in the x direction
	int iTiltSensitivityX;
	//the sensitivity of the tilt in the Y direction
	int iTiltSensitivityY;
	//the deadzone radius of the tilt
	float fDeadzoneRadius;
	//type of tilt input currently selected: Defined in TiltEventProcessor.h
	//0 - no tilt, 1 - analog stick, 2 - D-Pad, 3 - Action Buttons (Tri, Cross, Square, Circle)
	int iTiltInputType;

	// The three tabs.
	bool bGridView1;
	bool bGridView2;
	bool bGridView3;
	//Combo key screen flag
	int iComboMode;

	// Disable diagonals
	bool bDisableDpadDiagonals;
	bool bGamepadOnlyFocused;
	// Control Style
	int iTouchButtonStyle;
	int iTouchButtonOpacity;
	int iTouchButtonHideSeconds;
	// Floating analog stick (recenters on thumb on press).
	bool bAutoCenterTouchAnalog;

	//space between PSP buttons
	//the PSP button's center (triangle, circle, square, cross)
	ConfigTouchPos touchActionButtonCenter;
	float fActionButtonSpacing;
	//radius of the D-pad (PSP cross)
	// int iDpadRadius;
	//the D-pad (PSP cross) position
	ConfigTouchPos touchDpad;
	float fDpadSpacing;
	ConfigTouchPos touchStartKey;
	ConfigTouchPos touchSelectKey;
	ConfigTouchPos touchUnthrottleKey;
	ConfigTouchPos touchLKey;
	ConfigTouchPos touchRKey;
	ConfigTouchPos touchAnalogStick;
	ConfigTouchPos touchRightAnalogStick;

	ConfigTouchPos touchCombo0;
	ConfigTouchPos touchCombo1;
	ConfigTouchPos touchCombo2;
	ConfigTouchPos touchCombo3;
	ConfigTouchPos touchCombo4;
	ConfigTouchPos touchSpeed1Key;
	ConfigTouchPos touchSpeed2Key;

	// Controls Visibility
	bool bShowTouchControls;

	bool bShowTouchCircle;
	bool bShowTouchCross;
	bool bShowTouchTriangle;
	bool bShowTouchSquare;

	// Combo_key mapping. These are bitfields.
	int iCombokey0;
	int iCombokey1;
	int iCombokey2;
	int iCombokey3;
	int iCombokey4;

	// Ignored on iOS and other platforms that lack pause.
	bool bShowTouchPause;

	bool bHapticFeedback;

	float fDInputAnalogDeadzone;
	int iDInputAnalogInverseMode;
	float fDInputAnalogInverseDeadzone;
	float fDInputAnalogSensitivity;
	bool bEnableDInputWithXInput;

	// We also use the XInput settings as analog settings on other platforms like Android.
	float fXInputAnalogDeadzone;
	int iXInputAnalogInverseMode;
	float fXInputAnalogInverseDeadzone;
	float fXInputAnalogSensitivity;

	float fAnalogLimiterDeadzone;
	float fAxisBindThreshold;

	bool bMouseControl;
	bool bMapMouse; // Workaround for mapping screen:|
	bool bMouseConfine; // Trap inside the window.
	float fMouseSensitivity;
	float fMouseSmoothing;

	// Use the hardware scaler to scale up the image to save fillrate. Similar to Windows' window size, really.
	int iAndroidHwScale;  // 0 = device resolution. 1 = 480x272 (extended to correct aspect), 2 = 960x544 etc.

	// Risky JIT optimizations
	bool bDiscardRegsOnJRRA;

	// SystemParam
	std::string sNickName;
	std::string proAdhocServer;
	std::string sMACAddress;
	bool bMOHH2hack;
	int iPortOffset;
	int iLanguage;
	int iTimeFormat;
	int iDateFormat;
	int iTimeZone;
	bool bDayLightSavings;
	int iButtonPreference;
	int iLockParentalLevel;
	bool bEncryptSave;
	bool bSavedataUpgrade;

	// Networking
	bool bEnableWlan;
	bool bEnableAdhocServer;
	int iWlanAdhocChannel;
	bool bWlanPowerSave;

	int iPSPModel;
	int iFirmwareVersion;
	// TODO: Make this work with your platform, too!
	bool bBypassOSKWithKeyboard;
#if defined(USING_WIN_UI)
	bool bDisableWinMenu;
	bool bDisableWinBorders;
#endif

	// Debugger
	int iDisasmWindowX;
	int iDisasmWindowY;
	int iDisasmWindowW;
	int iDisasmWindowH;
	int iGEWindowX;
	int iGEWindowY;
	int iGEWindowW;
	int iGEWindowH;
	int iConsoleWindowX;
	int iConsoleWindowY;
	int iFontWidth;
	int iFontHeight;
	bool bDisplayStatusBar;
	bool bShowBottomTabTitles;
	bool bShowDeveloperMenu;
	bool bShowAllocatorDebug;
	// Double edged sword: much easier debugging, but not accurate.
	bool bSkipDeadbeefFilling;
	bool bFuncHashMap;

	// Volatile development settings
	bool bShowFrameProfiler;
	bool bSimpleFrameStats;

	std::string currentDirectory;
	std::string externalDirectory;
	std::string memStickDirectory;
	std::string flash0Directory;
	std::string internalDataDirectory;
	std::string appCacheDirectory;

	// Data for upgrade prompt
	std::string upgradeMessage;  // The actual message from the server is currently not used, need a translation mechanism. So this just acts as a flag.
	std::string upgradeVersion;
	std::string dismissedVersion;

	void Load(const char *iniFileName = nullptr, const char *controllerIniFilename = nullptr);
	void Save(const char *saveReason);
	void RestoreDefaults();

	//per game config managment, should maybe be in it's own class
	void changeGameSpecific(const std::string &gameId = "", const std::string &title = "");
	bool createGameConfig(const std::string &game_id);
	bool deleteGameConfig(const std::string& pGameId);
	bool loadGameConfig(const std::string &game_id, const std::string &title);
	bool saveGameConfig(const std::string &pGameId, const std::string &title);
	void unloadGameConfig();
	std::string getGameConfigFile(const std::string &gameId);
	bool hasGameConfig(const std::string &game_id);

	// Used when the file is not found in the search path.  Trailing slash.
	void SetDefaultPath(const std::string &defaultPath);
	// Use a trailing slash.
	void AddSearchPath(const std::string &path);
	const std::string FindConfigFile(const std::string &baseFilename);

	// Utility functions for "recent" management
	void AddRecent(const std::string &file);
	void RemoveRecent(const std::string &file);
	void CleanRecent();

	static void DownloadCompletedCallback(http::Download &download);
	void DismissUpgrade();

	void ResetControlLayout();

	void GetReportingInfo(UrlEncoder &data);

	bool IsPortrait() const;
	int NextValidBackend();
	bool IsBackendEnabled(GPUBackend backend, bool validate = true);

protected:
	void LoadStandardControllerIni();

private:
	std::string gameId_;
	std::string gameIdTitle_;
	std::string iniFilename_;
	std::string controllerIniFilename_;
	std::vector<std::string> searchPath_;
	std::string defaultPath_;
	std::string createdPath_;
};

std::map<std::string, std::pair<std::string, int>> GetLangValuesMapping();
std::string CreateRandMAC();

// TODO: Find a better place for this.
extern http::Downloader g_DownloadManager;
extern Config g_Config;
<|MERGE_RESOLUTION|>--- conflicted
+++ resolved
@@ -179,10 +179,7 @@
 	int iTexScalingType; // 0 = xBRZ, 1 = Hybrid
 	bool bRealtimeTexScaling;
 	bool bTexDeposterize;
-<<<<<<< HEAD
 	bool bUnlockCachedScaling;
-=======
->>>>>>> 94339b22
 	bool bTexHardwareScaling;
 	int iFpsLimit1;
 	int iFpsLimit2;
