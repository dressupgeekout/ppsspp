--- conflicted
+++ resolved
@@ -463,11 +463,8 @@
 	bool bEnableVR;
 	bool bEnable6DoF;
 	bool bEnableStereo;
-<<<<<<< HEAD
 	bool bEnableMotions;
-=======
 	bool bForce72Hz;
->>>>>>> 92fc71ca
 	float fCameraDistance;
 	float fCameraHeight;
 	float fCameraSide;
