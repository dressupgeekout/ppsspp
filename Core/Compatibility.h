// Copyright (c) 2015- PPSSPP Project.

// This program is free software: you can redistribute it and/or modify
// it under the terms of the GNU General Public License as published by
// the Free Software Foundation, version 2.0 or later versions.

// This program is distributed in the hope that it will be useful,
// but WITHOUT ANY WARRANTY; without even the implied warranty of
// MERCHANTABILITY or FITNESS FOR A PARTICULAR PURPOSE.  See the
// GNU General Public License 2.0 for more details.

// A copy of the GPL 2.0 should have been included with the program.
// If not, see http://www.gnu.org/licenses/

// Official git repository and contact information can be found at
// https://github.com/hrydgard/ppsspp and http://www.ppsspp.org/.

#pragma once

#include <string>
#include <cstdint>
#include <set>

// Compatibility flags are controlled by assets/compat.ini.
// Alternatively, if PSP/SYSTEM/compat.ini exists, it is merged on top, to enable editing
// the file on Android for tests.
//
// This file is not meant to be user-editable, although is kept as a separate ini
// file instead of compiled into the code for debugging purposes.
//
// The uses cases are strict:
//   * Enable fixes for things we can't reasonably emulate without completely ruining
//     performance for other games, such as the screen copies in Dangan Ronpa
//   * Disabling accuracy features like 16-bit depth rounding, when we can't seem to
//     implement them at all in a 100% compatible way
//   * Emergency game-specific compatibility fixes before releases, such as the GTA
//     music problem where every attempted fix has reduced compatibility with other games
//   * Enable "unsafe" performance optimizations that some games can tolerate and
//     others cannot. We do not currently have any of those.
//
// This functionality should NOT be used for any of the following:
//   * Cheats
//   * Fun hacks, like enlarged heads or whatever
//   * Fixing general compatibility issues. First try to find a general solution. Try hard.
//
// We already have the Action Replay-based cheat system for such use cases.

// TODO: Turn into bitfield for smaller mem footprint. Though I think it still fits in a cacheline...
struct CompatFlags {
	bool VertexDepthRounding;
	bool PixelDepthRounding;
	bool DepthRangeHack;
	bool ClearToRAM;
	bool Force04154000Download;
	bool DrawSyncEatCycles;
	bool FakeMipmapChange;
	bool RequireBufferedRendering;
	bool RequireBlockTransfer;
	bool RequireDefaultCPUClock;
	bool DisableAccurateDepth;
	bool MGS2AcidHack;
	bool SonicRivalsHack;
	bool BlockTransferAllowCreateFB;
	bool IntraVRAMBlockTransferAllowCreateFB;
	bool YugiohSaveFix;
	bool ForceUMDDelay;
	bool ForceMax60FPS;
	bool GoWFramerateHack60;
	bool GoWFramerateHack30;
	bool JitInvalidationHack;
	bool HideISOFiles;
	bool MoreAccurateVMMUL;
	bool ForceSoftwareRenderer;
	bool DarkStalkersPresentHack;
	bool ReportSmallMemstick;
	bool MemstickFixedFree;
	bool DateLimited;
	bool ShaderColorBitmask;
	bool DisableFirstFrameReadback;
	bool DisableRangeCulling;
	bool MpegAvcWarmUp;
	bool BlueToAlpha;
	bool CenteredLines;
	bool MaliDepthStencilBugWorkaround;
	bool ZZT3SelectHack;
	bool AllowLargeFBTextureOffsets;
	bool AtracLoopHack;
	bool DeswizzleDepth;
<<<<<<< HEAD
	bool VRClearFramebuffer;
=======
	bool SplitFramebufferMargin;
>>>>>>> 2195f4b2
};

class IniFile;

class Compatibility {
public:
	Compatibility() {
		Clear();
	}

	// Flags enforced read-only through const. Only way to change them is to load assets/compat.ini.
	const CompatFlags &flags() const { return flags_; }

	void Load(const std::string &gameID);

private:
	void Clear();
	void CheckSettings(IniFile &iniFile, const std::string &gameID);
	void CheckSetting(IniFile &iniFile, const std::string &gameID, const char *option, bool *flag);

	CompatFlags flags_{};
	std::set<std::string> ignored_;
};<|MERGE_RESOLUTION|>--- conflicted
+++ resolved
@@ -86,11 +86,8 @@
 	bool AllowLargeFBTextureOffsets;
 	bool AtracLoopHack;
 	bool DeswizzleDepth;
-<<<<<<< HEAD
+	bool SplitFramebufferMargin;
 	bool VRClearFramebuffer;
-=======
-	bool SplitFramebufferMargin;
->>>>>>> 2195f4b2
 };
 
 class IniFile;
