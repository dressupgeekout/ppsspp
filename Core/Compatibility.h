--- conflicted
+++ resolved
@@ -88,11 +88,8 @@
 	bool DeswizzleDepth;
 	bool SplitFramebufferMargin;
 	bool ForceLowerResolutionForEffectsOn;
-<<<<<<< HEAD
+	bool AllowDownloadCLUT;
 	bool VRSkyplane;
-=======
-	bool AllowDownloadCLUT;
->>>>>>> 125b76e9
 };
 
 class IniFile;
