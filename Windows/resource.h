// Used by ppsspp.rc
//

#define VS_USER_DEFINED                 100
#define IDR_MENU1                       101
#define IDD_DISASM                      102
#define IDC_FUNCTIONLIST                103
#define IDC_DISASMVIEW                  104
#define IDC_GOTOPC                      105
#define IDC_LEFTTABS                    106
#define IDC_RAM                         107
#define IDC_STEPOVER                    108
#define IDC_TABDATATYPE                 109
#define IDC_CALLSTACK                   110
#define ID_MEMVIEW_GOTOINDISASM         112
#define ID_DISASM_DYNARECRESULTS        113
#define IDI_PPSSPP                      115
#define IDD_CONFIG                      116
#define IDI_STOPDISABLE                 118
#define ID_DEBUG_DISASSEMBLY            119
#define ID_DEBUG_REGISTERS              120
#define WHEEL_DELTA                     120
#define ID_DEBUG_LOG                    121
#define ID_DEBUG_BREAKPOINTS            122
#define ID_FILE_LOADSTATEFILE           126
#define ID_FILE_SAVESTATEFILE           127
#define ID_EMULATION_RESET              130
#define IDD_ABOUTBOX                    133
#define ID_DEBUG_LOADMAPFILE            134
#define ID_CONFIG_RESOLUTION            141
#define ID_OPTIONS_FULLSCREEN           154
#define ID_OPTIONS_SETTINGS             155
#define ID_OPTIONS_SHOWERRORS           158
#define ID_PLUGINS_LOADDEFAULTPLUGINS   159
#define IDD_MEMORY                      160
#define ID_DEBUG_MEMORYVIEW             161
#define IDR_ACCELS                      162
#define ID_FILE_BOOTDVD                 166
#define ID_OPTIONS_ENABLEFRAMEBUFFER    167
#define IDR_POPUPMENUS                  169
#define ID_DEBUG_MEMORYCHECKS           173
#define IDD_DIALOG2                     186
#define IDD_MEMORYSEARCH                187
#define ID_DEBUG_MEMORYSEARCH           188
#define ID_DEBUG_EXPERIMENT             189
#define IDR_MENU2                       190
#define ID_DISASM_GOTOINMEMORYVIEW      197
#define ID_DISASM_TOGGLEBREAKPOINT      198
#define ID_MEMVIEW_DUMP                 199
#define ID_OPTIONS_LOGGPFIFO            200
#define ID_VIEW_TOOLBAR202              202
#define ID_VIEW_STATUSBAR               203
#define ID_HELP_INDEX204                204
#define ID_HELP_                        206
#define ID_HELP_HOMEPAGE                208
#define ID_DEBUG_COMPILESIGNATUREFILE   209
#define ID_DEBUG_USESIGNATUREFILE       210
#define ID_DEBUG_UNLOADALLSYMBOLS       211
#define ID_DEBUG_RESETSYMBOLTABLE       212
#define IDI_STOP                        223
#define IDD_INPUTBOX                    226
#define IDD_VFPU                        231
#define IDD_BREAKPOINT                  233
#define ID_FILE_LOAD_DIR                234
#define IDR_DEBUGACCELS                 237
#define ID_DEBUG_DISPLAYMEMVIEW         238
#define ID_DEBUG_DISPLAYBREAKPOINTLIST  239
#define ID_DEBUG_DISPLAYTHREADLIST      240
#define ID_DEBUG_DISPLAYSTACKFRAMELIST  241
#define ID_DEBUG_ADDBREAKPOINT          242
#define ID_DEBUG_STEPOVER               243
#define ID_DEBUG_STEPINTO               244
#define ID_DEBUG_RUNTOLINE              245
#define ID_DEBUG_STEPOUT                246
#define ID_DEBUG_DSIPLAYREGISTERLIST    247
#define ID_DEBUG_DSIPLAYFUNCTIONLIST    248
#define ID_MEMVIEW_COPYADDRESS          249
#define IDD_GEDEBUGGER                  250
#define IDD_TABDISPLAYLISTS             251
#define IDD_GEDBG_TAB_VALUES            252
#define IDD_DUMPMEMORY                  253
#define IDD_GEDBG_TAB_VERTICES          254
#define IDD_GEDBG_TAB_MATRICES          255

#define IDC_STOPGO                      1001
#define IDC_ADDRESS                     1002
#define IDC_DEBUG_COUNT                 1003
#define IDC_MEMORY                      1006
#define IDC_SH4REGISTERS                1007
#define IDC_REGISTERS                   1007
#define IDC_BREAKPOINTS                 1008
#define IDC_STEP                        1009
#define IDC_VERSION                     1010
#define IDC_UP                          1014
#define IDC_DOWN                        1015
#define IDC_BREAKPOINTS_LIST            1015
#define IDC_ADD                         1016
#define IDC_BREAKPOINT_EDIT             1017
#define IDC_REMOVE                      1018
#define IDC_REMOVE_ALL                  1019
#define IDC_REGISTER_TAB                1019
#define IDC_HIDE                        1020
#define IDC_TOGGLEBREAKPOINT            1049
#define IDC_STAGE                       1059
#define IDC_MEMVIEW                     1069
#define IDC_GOTOLR                      1070
#define IDC_GOTOINT                     1071
#define IDC_MEMSORT                     1073
#define IDC_ALLFUNCTIONS                1075
#define IDC_RESULTS                     1093
#define IDC_SYMBOLS                     1097
#define IDC_X86ASM                      1098
#define IDC_INPUTBOX                    1098
#define IDC_MODENORMAL                  1099
#define IDC_MODESYMBOLS                 1100
#define IDC_LOG_SHOW                    1101
#define IDC_UPDATELOG                   1108
#define IDC_SETPC                       1118
#define IDC_UPDATEMISC                  1134
#define IDC_CODEADDRESS                 1135
#define IDC_BLOCKNUMBER                 1136
#define IDC_PREVBLOCK                   1138
#define IDC_REGIONS                     1142
#define IDC_REGLIST                     1146
#define IDC_VALUENAME                   1148
#define IDC_FILELIST                    1150
#define IDC_BROWSE                      1159
#define IDC_SHOWVFPU                    1161
#define IDC_LISTCONTROLS                1162
#define IDC_FORCE_INPUT_DEVICE          1163
#define IDC_BREAKPOINTLIST              1164
#define IDC_DEBUGMEMVIEW                1165
#define IDC_BREAKPOINT_OK               1166
#define IDC_BREAKPOINT_CANCEL           1167
#define IDC_BREAKPOINT_ADDRESS          1168
#define IDC_BREAKPOINT_SIZE             1169
#define IDC_BREAKPOINT_CONDITION        1170
#define IDC_BREAKPOINT_EXECUTE          1171
#define IDC_BREAKPOINT_MEMORY           1172
#define IDC_BREAKPOINT_READ             1173
#define IDC_BREAKPOINT_WRITE            1174
#define IDC_BREAKPOINT_ENABLED          1175
#define IDC_BREAKPOINT_LOG              1176
#define IDC_BREAKPOINT_ONCHANGE         1177
#define IDC_THREADLIST                  1178
#define IDC_THREADNAME                  1179
#define IDC_DISASMSTATUSBAR             1180
#define IDC_STACKFRAMES                 1181
#define IDC_GEDBG_VALUES                1182
#define IDC_DUMP_USERMEMORY             1183
#define IDC_DUMP_VRAM                   1184
#define IDC_DUMP_SCRATCHPAD             1185
#define IDC_DUMP_CUSTOMRANGE            1186
#define IDC_DUMP_STARTADDRESS           1187
#define IDC_DUMP_SIZE                   1188
#define IDC_DUMP_FILENAME               1189
#define IDC_DUMP_BROWSEFILENAME         1190
#define IDC_GEDBG_FRAMEBUFADDR          1191
#define IDC_GEDBG_TEXADDR               1192
#define IDC_GEDBG_FBTABS                1193
#define IDC_GEDBG_VERTICES              1194
#define IDC_GEDBG_RAWVERTS              1195
#define IDC_GEDBG_MATRICES              1196
#define IDC_GEDBG_FORCEOPAQUE           1197
#define IDC_GEDBG_SHOWCLUT              1198
#define IDC_BREAKPOINT_LOG_FORMAT       1199

#define ID_SHADERS_BASE  5000

#define ID_FILE_EXIT                     40000
#define ID_DEBUG_SAVEMAPFILE             40001
#define ID_DISASM_ADDHLE                 40002
#define ID_FUNCLIST_KILLFUNCTION         40003
#define ID_DISASM_RUNTOHERE              40004
#define ID_MEMVIEW_COPYVALUE_8           40005
#define ID_DISASM_COPYINSTRUCTIONDISASM  40006
#define ID_DISASM_COPYINSTRUCTIONHEX     40007
#define ID_EMULATION_SPEEDLIMIT          40008
#define ID_TOGGLE_PAUSE                  40009
#define ID_EMULATION_STOP                40010
#define ID_FILE_LOAD                     40011
#define ID_HELP_ABOUT                    40012
#define ID_DISASM_FOLLOWBRANCH           40013
#define ID_DEBUG_IGNOREILLEGALREADS      40014
#define ID_DISASM_COPYADDRESS            40015
#define ID_REGLIST_GOTOINMEMORYVIEW      40016
#define ID_REGLIST_COPYVALUE             40017
#define ID_REGLIST_COPY                  40018
#define ID_REGLIST_GOTOINDISASM          40019
#define ID_REGLIST_CHANGE                40020
#define ID_DISASM_RENAMEFUNCTION         40021
#define ID_DISASM_SETPCTOHERE            40022
#define ID_HELP_OPENWEBSITE              40023
#define ID_OPTIONS_SCREENAUTO            40024
#define ID_OPTIONS_SCREEN1X              40025
#define ID_OPTIONS_SCREEN2X              40026
#define ID_OPTIONS_SCREEN3X              40027
#define ID_OPTIONS_SCREEN4X              40028
#define ID_OPTIONS_SCREEN5X              40029
#define ID_OPTIONS_HARDWARETRANSFORM     40030
#define IDC_STEPHLE                      40032
#define ID_OPTIONS_LINEARFILTERING       40033
#define ID_FILE_QUICKSAVESTATE           40034
#define ID_FILE_QUICKLOADSTATE           40035
#define ID_FILE_QUICKSAVESTATE_HC        40036
#define ID_FILE_QUICKLOADSTATE_HC        40037
#define ID_OPTIONS_CONTROLS              40038
#define ID_DEBUG_RUNONLOAD               40039
#define ID_DEBUG_DUMPNEXTFRAME           40040
#define ID_OPTIONS_VERTEXCACHE           40041
#define ID_OPTIONS_SHOWFPS               40042
#define ID_OPTIONS_FRAMESKIP             40044
#define IDC_MEMCHECK                     40045
#define ID_FILE_MEMSTICK                 40046
#define ID_FILE_LOAD_MEMSTICK            40047
#define ID_EMULATION_SOUND               40048
#define ID_OPTIONS_MIPMAP                40049
#define ID_TEXTURESCALING_OFF            40050
#define ID_TEXTURESCALING_XBRZ           40051
#define ID_TEXTURESCALING_HYBRID         40052
#define ID_TEXTURESCALING_2X             40053
#define ID_TEXTURESCALING_3X             40054
#define ID_TEXTURESCALING_4X             40055
#define ID_TEXTURESCALING_5X             40056
#define ID_TEXTURESCALING_DEPOSTERIZE    40057
#define ID_TEXTURESCALING_BICUBIC        40058
#define ID_TEXTURESCALING_HYBRID_BICUBIC 40059
#define IDB_IMAGE_PSP                    40060
#define IDC_STATIC_IMAGE_PSP             40061
#define ID_CONTROLS_KEY_DISABLE          40062
#define ID_OPTIONS_TOPMOST               40063
#define ID_HELP_OPENFORUM                40064
#define ID_OPTIONS_VSYNC                 40065
#define ID_DEBUG_TAKESCREENSHOT          40066
#define ID_OPTIONS_TEXTUREFILTERING_AUTO 40067
#define ID_OPTIONS_NEARESTFILTERING      40068
#define ID_DISASM_DISASSEMBLETOFILE      40069
#define ID_OPTIONS_LINEARFILTERING_CG    40070
#define ID_DISASM_DISABLEBREAKPOINT      40071
#define ID_DISASM_THREAD_FORCERUN        40072
#define ID_DISASM_THREAD_KILL            40073
#define ID_FILE_SAVESTATE_NEXT_SLOT      40074
#define ID_FILE_SAVESTATE_NEXT_SLOT_HC   40075
#define ID_OPTIONS_READFBOTOMEMORYGPU	 40076
#define ID_OPTIONS_READFBOTOMEMORYCPU	 40077
#define ID_OPTIONS_NONBUFFEREDRENDERING  40078
#define ID_OPTIONS_FRAMESKIP_0           40079
#define ID_OPTIONS_FRAMESKIP_1           40080
#define ID_OPTIONS_FRAMESKIP_2           40081
#define ID_OPTIONS_FRAMESKIP_3           40082
#define ID_OPTIONS_FRAMESKIP_4           40083
#define ID_OPTIONS_FRAMESKIP_5           40084
#define ID_OPTIONS_FRAMESKIP_6           40085
#define ID_OPTIONS_FRAMESKIP_7           40086
#define ID_OPTIONS_FRAMESKIP_8           40087
#define ID_OPTIONS_FRAMESKIP_AUTO        40088
#define ID_OPTIONS_FRAMESKIPDUMMY        40089
#define ID_OPTIONS_RESOLUTIONDUMMY       40090
#define ID_DISASM_ASSEMBLE               40091
#define ID_DISASM_ADDNEWBREAKPOINT       40092
#define ID_DISASM_EDITBREAKPOINT         40093
#define ID_EMULATION_CHEATS              40096
#define ID_HELP_CHINESE_FORUM            40097
#define ID_OPTIONS_MORE_SETTINGS         40098
#define ID_FILE_SAVESTATE_SLOT_1         40099
#define ID_FILE_SAVESTATE_SLOT_2         40100
#define ID_FILE_SAVESTATE_SLOT_3         40101
#define ID_FILE_SAVESTATE_SLOT_4         40102
#define ID_FILE_SAVESTATE_SLOT_5         40103
#define ID_OPTIONS_WINDOW1X              40104
#define ID_OPTIONS_WINDOW2X              40105
#define ID_OPTIONS_WINDOW3X              40106
#define ID_OPTIONS_WINDOW4X              40107
#define ID_OPTIONS_WINDOW5X              40108
#define ID_OPTIONS_BUFFEREDRENDERING     40109
#define ID_DEBUG_SHOWDEBUGSTATISTICS     40110
#define ID_OPTIONS_SCREEN6X              40111
#define ID_OPTIONS_SCREEN7X              40112
#define ID_OPTIONS_SCREEN8X              40113
#define ID_OPTIONS_SCREEN9X              40114
#define ID_OPTIONS_SCREENMAX             40115
#define ID_DEBUG_GEDEBUGGER              40116
#define IDC_GEDBG_STEPDRAW               40117
#define IDC_GEDBG_RESUME                 40118
#define IDC_GEDBG_FRAME                  40119
#define IDC_GEDBG_MAINTAB                40120
#define IDC_GEDBG_TEX                    40121
#define IDC_GEDBG_STEP                   40122
#define IDC_GEDBG_LISTS_ALLLISTS         40123
#define IDC_GEDBG_LISTS_STACK            40124
#define IDC_GEDBG_LISTS_SELECTEDLIST     40125
#define ID_OPTIONS_FXAA                  40126
#define IDC_DEBUG_BOTTOMTABS             40127
#define ID_DEBUG_HIDEBOTTOMTABS          40128
#define ID_DEBUG_TOGGLEBOTTOMTABTITLES   40129
#define ID_GEDBG_SETSTALLADDR            40130
#define ID_GEDBG_GOTOPC                  40131
#define ID_GEDBG_GOTOADDR                40132
#define IDC_GEDBG_STEPTEX                40133
#define IDC_GEDBG_STEPFRAME              40134
#define IDC_GEDBG_BREAKTEX               40135
#define ID_OPTIONS_PAUSE_FOCUS           40136
#define ID_TEXTURESCALING_AUTO           40137
#define IDC_GEDBG_STEPPRIM               40138
#define ID_DISASM_ADDFUNCTION            40139
#define ID_DISASM_REMOVEFUNCTION         40140
#define ID_OPTIONS_LANGUAGE              40141
#define ID_MEMVIEW_COPYVALUE_16          40142
#define ID_MEMVIEW_COPYVALUE_32          40143
#define ID_EMULATION_SWITCH_UMD          40144
#define ID_DEBUG_EXTRACTFILE             40145
#define ID_OPTIONS_IGNOREWINKEY          40146
#define IDC_MODULELIST                   40147
#define IDC_GEDBG_TEXLEVELDOWN           40148
#define IDC_GEDBG_TEXLEVELUP             40149
#define ID_DEBUG_LOADSYMFILE             40150
#define ID_DEBUG_SAVESYMFILE             40151
#define ID_OPTIONS_BUFLINEARFILTER       40152
#define ID_OPTIONS_BUFNEARESTFILTER      40153
#define ID_OPTIONS_DIRECT3D9             40154
#define ID_OPTIONS_DIRECT3D11            40169
#define ID_OPTIONS_OPENGL                40155
#define ID_EMULATION_ROTATION_H          40156
#define ID_EMULATION_ROTATION_V          40157
#define ID_EMULATION_ROTATION_H_R        40158
#define ID_EMULATION_ROTATION_V_R        40159
#define ID_OPTIONS_DISPLAY_LAYOUT        40160
#define ID_OPTIONS_VULKAN                40161
#define IDC_GEDBG_BREAKTARGET            40162
#define ID_GEDBG_COPYALL                 40163
#define ID_GEDBG_WATCH                   40164
#define ID_FILE_DUMPFRAMES               40165
#define ID_FILE_USEFFV1                  40166
#define ID_FILE_DUMPAUDIO                40167
#define ID_HELP_GITHUB                   40168
#define IDC_GEDBG_RECORD                 40169
<<<<<<< HEAD
#define ID_SIMPLEUI_TOGGLE               40200
#define ID_SIMPLEUI_HIDE                 40201
=======
#define ID_GEDBG_EXPORT_IMAGE            40170
>>>>>>> b56aceb2

// Dummy option to let the buffered rendering hotkey cycle through all the options.
#define ID_OPTIONS_BUFFEREDRENDERINGDUMMY 40500
#define IDC_STEPOUT                       40501
#define ID_HELP_BUYGOLD                   40502

#define IDC_STATIC                      -1

// Next default values for new objects
#ifdef APSTUDIO_INVOKED
#ifndef APSTUDIO_READONLY_SYMBOLS
#define _APS_NEXT_RESOURCE_VALUE        256
#define _APS_NEXT_COMMAND_VALUE         40171
#define _APS_NEXT_CONTROL_VALUE         1200
#define _APS_NEXT_SYMED_VALUE           101
#endif
#endif<|MERGE_RESOLUTION|>--- conflicted
+++ resolved
@@ -334,12 +334,9 @@
 #define ID_FILE_DUMPAUDIO                40167
 #define ID_HELP_GITHUB                   40168
 #define IDC_GEDBG_RECORD                 40169
-<<<<<<< HEAD
+#define ID_GEDBG_EXPORT_IMAGE            40170
 #define ID_SIMPLEUI_TOGGLE               40200
 #define ID_SIMPLEUI_HIDE                 40201
-=======
-#define ID_GEDBG_EXPORT_IMAGE            40170
->>>>>>> b56aceb2
 
 // Dummy option to let the buffered rendering hotkey cycle through all the options.
 #define ID_OPTIONS_BUFFEREDRENDERINGDUMMY 40500
